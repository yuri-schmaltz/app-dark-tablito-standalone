--- conflicted
+++ resolved
@@ -720,13 +720,8 @@
   </dtconfig>
   <dtconfig prefs="lighttable" section="lighttable">
     <name>plugins/lighttable/extended_pattern</name>
-<<<<<<< HEAD
     <type>longstring</type>
-    <default>$(FILE_NAME).$(FILE_EXTENSION)$(NL)$(EXIF_EXPOSURE) f/$(EXIF_APERTURE) $(EXIF_FOCAL_LENGTH)mm ISO $(EXIF_ISO)</default>
-=======
-    <type>string</type>
     <default>$(FILE_NAME).$(FILE_EXTENSION)$(NL)$(EXIF_EXPOSURE) f/$(EXIF_APERTURE) $(EXIF_FOCAL_LENGTH)mm ISO $(EXIF_ISO)$(SIDECAR_TXT)</default>
->>>>>>> 3b45ba4f
     <shortdescription>pattern for the thumbnail extended overlay text</shortdescription>
     <longdescription>see manual to know all the tags you can use.</longdescription>
   </dtconfig>
