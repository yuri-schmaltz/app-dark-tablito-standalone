/* --------------------------------------------------------------------------
    This file is part of darktable,
    Copyright (C) 2012-2023 darktable developers.

    darktable is free software: you can redistribute it and/or modify
    it under the terms of the GNU General Public License as published by
    the Free Software Foundation, either version 3 of the License, or
    (at your option) any later version.

    darktable is distributed in the hope that it will be useful,
    but WITHOUT ANY WARRANTY; without even the implied warranty of
    MERCHANTABILITY or FITNESS FOR A PARTICULAR PURPOSE.  See the
    GNU General Public License for more details.

    You should have received a copy of the GNU General Public License
    along with darktable.  If not, see <http://www.gnu.org/licenses/>.
* ------------------------------------------------------------------------*/

#include "common/interpolation.h"
#include "common/darktable.h"
#include "common/math.h"
#include "control/conf.h"

#include <assert.h>
#include <glib.h>
#include <inttypes.h>
#include <stddef.h>
#include <stdint.h>

/** Border extrapolation modes */
enum border_mode
{
  BORDER_REPLICATE, // aaaa|abcdefg|gggg
  BORDER_WRAP,      // defg|abcdefg|abcd
  BORDER_MIRROR,    // edcb|abcdefg|fedc
  BORDER_CLAMP      // ....|abcdefg|....
};

/* Supporting them all might be overkill, let the compiler trim all
 * unnecessary modes in clip for resampling codepath*/
#define RESAMPLING_BORDER_MODE BORDER_REPLICATE

/* Supporting them all might be overkill, let the compiler trim all
 * unnecessary modes in interpolation codepath */
#define INTERPOLATION_BORDER_MODE BORDER_MIRROR

// Defines minimum alignment requirement for critical SIMD code
#define SSE_ALIGNMENT 64

// Defines the maximum kernel half length
// !! Make sure to sync this with the filter array !!
#define MAX_HALF_FILTER_WIDTH 3

// Add *verbose* (like one msg per pixel out) debug message to stderr
#define DEBUG_PRINT_VERBOSE 0

/* --------------------------------------------------------------------------
 * Debug helpers
 * ------------------------------------------------------------------------*/

static void _show_2_times(const dt_times_t *start, const dt_times_t *mid,
                          const char *prefix)
{
  if(darktable.unmuted & DT_DEBUG_PERF)
  {
    dt_times_t end;
    dt_get_times(&end);
    dt_print(DT_DEBUG_PERF,
             "[%s] plan %.3f secs (%.3f CPU) resample %.3f secs (%.3f CPU)\n",
             prefix, mid->clock - start->clock, mid->user - start->user,
             end.clock - mid->clock, end.user - mid->user);
  }
}

#if DEBUG_PRINT_VERBOSE
#define debug_extra(...)                                                                                     \
  do                                                                                                         \
  {                                                                                                          \
    fprintf(stderr, __VA_ARGS__);                                                                            \
  } while(0)
#else
#define debug_extra(...)
#endif

/* --------------------------------------------------------------------------
 * Generic helpers
 * ------------------------------------------------------------------------*/

/** Clip into specified range
 * @param idx index to filter
 * @param length length of line
 */
static inline int clip(int i, int min, int max, enum border_mode mode)
{
  switch(mode)
  {
    case BORDER_REPLICATE:
      if(i < min)
      {
        i = min;
      }
      else if(i > max)
      {
        i = max;
      }
      break;
    case BORDER_MIRROR:
      if(i < min)
      {
        // i == min - 1  -->  min + 1
        // i == min - 2  -->  min + 2, etc.
        // but as min == 0 in all current cases, this really optimizes to i = -i
        i = min + (min - i);
      }
      else if(i > max)
      {
        // i == max + 1  -->  max - 1
        // i == max + 2  -->  max - 2, etc.
        i = max - (i - max);
      }
      break;
    case BORDER_WRAP:
      if(i < min)
      {
        i = 1 + max - (min - i);
      }
      else if(i > max)
      {
        i = min + (i - max) - 1;
      }
      break;
    case BORDER_CLAMP:
      if(i < min || i > max)
      {
        /* Should not be used as is, we prevent -1 usage, filtering the taps
         * we clip the sample indexes for. So understand this function is
         * specific to its caller. */
        i = -1;
      }
      break;
  }

  return i;
}

static inline void prepare_tap_boundaries(int *tap_first, int *tap_last, const enum border_mode mode,
                                          const int filterwidth, const int t, const int max)
{
  /* Check lower bound pixel index and skip as many pixels as necessary to
   * fall into range */
  *tap_first = 0;
  if(mode == BORDER_CLAMP && t < 0)
  {
    *tap_first = -t;
  }

  // Same for upper bound pixel
  *tap_last = filterwidth;
  if(mode == BORDER_CLAMP && t + filterwidth >= max)
  {
    *tap_last = max - t;
  }
}

/** Make sure an aligned chunk will not misalign its following chunk
 * proposing an adapted length
 *
 * @param l Length required for current chunk
 * @param align Required alignment for next chunk
 *
 * @return Required length for keeping alignment ok if chaining data chunks
 */
static inline size_t increase_for_alignment(size_t l, size_t align)
{
  align -= 1;
  return (l + align) & (~align);
}

/* --------------------------------------------------------------------------
 * Interpolation kernels
 * ------------------------------------------------------------------------*/

/* --------------------------------------------------------------------------
 * Bilinear interpolation
 * ------------------------------------------------------------------------*/

static inline float bilinear(float width, float t)
{
  float r;
  t = fabsf(t);
  if(t > 1.f)
  {
    r = 0.f;
  }
  else
  {
    r = 1.f - t;
  }
  return r;
}

#if defined(__SSE2__)
static inline __m128 bilinear_sse(__m128 width, __m128 t)
{
  static const __m128 one = { 1.f, 1.f, 1.f, 1.f };
  return _mm_sub_ps(one, _mm_abs_ps(t));
}
#endif

/* --------------------------------------------------------------------------
 * Bicubic interpolation
 * ------------------------------------------------------------------------*/

static inline float bicubic(float width, float t)
{
  float r;
  t = fabsf(t);
  if(t >= 2.f)
  {
    r = 0.f;
  }
  else if(t > 1.f && t < 2.f)
  {
    float t2 = t * t;
    r = 0.5f * (t * (-t2 + 5.f * t - 8.f) + 4.f);
  }
  else
  {
    float t2 = t * t;
    r = 0.5f * (t * (3.f * t2 - 5.f * t) + 2.f);
  }
  return r;
}

#if defined(__SSE2__)
static inline __m128 bicubic_sse(__m128 width, __m128 t)
{
  static const __m128 half = { .5f, .5f, .5f, .5f };
  static const __m128 one = { 1.f, 1.f, 1.f, 1.f };
  static const __m128 two = { 2.f, 2.f, 2.f, 2.f };
  static const __m128 three = { 3.f, 3.f, 3.f, 3.f };
  static const __m128 four = { 4.f, 4.f, 4.f, 4.f };
  static const __m128 five = { 5.f, 5.f, 5.f, 5.f };
  static const __m128 eight = { 8.f, 8.f, 8.f, 8.f };

  t = _mm_abs_ps(t);
  const __m128 t2 = _mm_mul_ps(t, t);

  /* Compute 1 < t < 2 case:
   * 0.5f*(t*(-t2 + 5.f*t - 8.f) + 4.f)
   * half*(t*(mt2 + t5 - eight) + four)
   * half*(t*(mt2 + t5_sub_8) + four)
   * half*(t*(mt2_add_t5_sub_8) + four) */
  const __m128 t5 = _mm_mul_ps(five, t);
  const __m128 t5_sub_8 = _mm_sub_ps(t5, eight);
  const __m128 zero = _mm_setzero_ps();
  const __m128 mt2 = _mm_sub_ps(zero, t2);
  const __m128 mt2_add_t5_sub_8 = _mm_add_ps(mt2, t5_sub_8);
  const __m128 a = _mm_mul_ps(t, mt2_add_t5_sub_8);
  const __m128 b = _mm_add_ps(a, four);
  __m128 r12 = _mm_mul_ps(b, half);

  /* Compute case < 1
   * 0.5f*(t*(3.f*t2 - 5.f*t) + 2.f) */
  const __m128 t23 = _mm_mul_ps(three, t2);
  const __m128 c = _mm_sub_ps(t23, t5);
  const __m128 d = _mm_mul_ps(t, c);
  const __m128 e = _mm_add_ps(d, two);
  __m128 r01 = _mm_mul_ps(half, e);

  // Compute masks fr keeping correct components
  const __m128 mask01 = _mm_cmple_ps(t, one);
  const __m128 mask12 = _mm_cmpgt_ps(t, one);
  r01 = _mm_and_ps(mask01, r01);
  r12 = _mm_and_ps(mask12, r12);


  return _mm_or_ps(r01, r12);
}
#endif

/* --------------------------------------------------------------------------
 * Lanczos interpolation
 * ------------------------------------------------------------------------*/

#define DT_LANCZOS_EPSILON (1e-9f)

#if 0
// Reference version left here for ... documentation
static inline float
lanczos(float width, float t)
{
  float r;

  if(t<-width || t>width)
  {
    r = 0.f;
  }
  else if(t>-DT_LANCZOS_EPSILON && t<DT_LANCZOS_EPSILON)
  {
    r = 1.f;
  }
  else
  {
    r = width*sinf(M_PI*t)*sinf(M_PI*t/width)/(M_PI*M_PI*t*t);
  }
  return r;
}
#endif

/* Fast lanczos version, no calls to math.h functions, too accurate, too slow
 *
 * Based on a forum entry at
 * http://devmaster.net/forums/topic/4648-fast-and-accurate-sinecosine/
 *
 * Apart the fast sine function approximation, the only trick is to compute:
 * sin(pi.t) = sin(a.pi + r.pi) where t = a + r = trunc(t) + r
 *           = sin(a.pi).cos(r.pi) + sin(r.pi).cos(a.pi)
 *           =         0*cos(r.pi) + sin(r.pi).cos(a.pi)
 *           = sign.sin(r.pi) where sign =  1 if the a is even
 *                                       = -1 if the a is odd
 *
 * Of course we know that lanczos func will only be called for
 * the range -width < t < width so we can additionally avoid the
 * range check.  */

static inline float lanczos(float width, float t)
{
  /* Compute a value for sinf(pi.t) in [-pi pi] for which the value will be
   * correct */
  int a = (int)t;
  float r = t - (float)a;

  // Compute the correct sign for sinf(pi.r)
  union
  {
    float f;
    uint32_t i;
  } sign;
  sign.i = ((a & 1) << 31) | 0x3f800000;

  return (DT_LANCZOS_EPSILON + width * sign.f * sinf_fast(M_PI_F * r) * sinf_fast(M_PI_F * t / width))
         / (DT_LANCZOS_EPSILON + M_PI_F * M_PI_F * t * t);
}

#if defined(__SSE2__)
static inline __m128 lanczos_sse2(__m128 width, __m128 t)
{
  /* Compute a value for sinf(pi.t) in [-pi pi] for which the value will be
   * correct */
  __m128i a = _mm_cvtps_epi32(t);
  __m128 r = _mm_sub_ps(t, _mm_cvtepi32_ps(a));

  // Compute the correct sign for sinf(pi.r)
  static const uint32_t fone[] __attribute__((aligned(SSE_ALIGNMENT)))
  = { 0x3f800000, 0x3f800000, 0x3f800000, 0x3f800000 };
  static const uint32_t ione[] __attribute__((aligned(SSE_ALIGNMENT))) = { 1, 1, 1, 1 };
  static const __m128 eps
      = { DT_LANCZOS_EPSILON, DT_LANCZOS_EPSILON, DT_LANCZOS_EPSILON, DT_LANCZOS_EPSILON };
  static const __m128 pi = { M_PI, M_PI, M_PI, M_PI };
  static const __m128 pi2 = { M_PI * M_PI, M_PI * M_PI, M_PI * M_PI, M_PI * M_PI };

  __m128i isign = _mm_and_si128(*(__m128i *)ione, a);
  isign = _mm_slli_epi64(isign, 31);
  isign = _mm_or_si128(*(__m128i *)fone, isign);
  const __m128 fsign = _mm_castsi128_ps(isign);

  __m128 num = _mm_mul_ps(width, fsign);
  num = _mm_mul_ps(num, sinf_fast_sse(_mm_mul_ps(pi, r)));
  num = _mm_mul_ps(num, sinf_fast_sse(_mm_div_ps(_mm_mul_ps(pi, t), width)));
  num = _mm_add_ps(eps, num);

  __m128 den = _mm_mul_ps(pi2, _mm_mul_ps(t, t));
  den = _mm_add_ps(eps, den);

  return _mm_div_ps(num, den);
}
#endif

#undef DT_LANCZOS_EPSILON

/* --------------------------------------------------------------------------
 * All our known interpolators
 * ------------------------------------------------------------------------*/

/* !!! !!! !!!
 * Make sure MAX_HALF_FILTER_WIDTH is at least equal to the maximum width
 * of this filter list. Otherwise bad things will happen
 * !!! !!! !!!
 */
static const struct dt_interpolation dt_interpolator[] = {
  {.id = DT_INTERPOLATION_BILINEAR,
   .name = "bilinear",
   .width = 1,
   .func = &bilinear,
#if defined(__SSE2__)
   .funcsse = &bilinear_sse
#endif
  },
  {.id = DT_INTERPOLATION_BICUBIC,
   .name = "bicubic",
   .width = 2,
   .func = &bicubic,
#if defined(__SSE2__)
   .funcsse = &bicubic_sse
#endif
  },
  {.id = DT_INTERPOLATION_LANCZOS2,
   .name = "lanczos2",
   .width = 2,
   .func = &lanczos,
#if defined(__SSE2__)
   .funcsse = &lanczos_sse2
#endif
  },
  {.id = DT_INTERPOLATION_LANCZOS3,
   .name = "lanczos3",
   .width = 3,
   .func = &lanczos,
#if defined(__SSE2__)
   .funcsse = &lanczos_sse2
#endif
  },
};

/* --------------------------------------------------------------------------
 * Kernel utility methods
 * ------------------------------------------------------------------------*/

/** Computes an upsampling filtering kernel
 *
 * @param itor [in] Interpolator used
 * @param kernel [out] resulting itor->width*2 filter taps
 * @param norm [out] Kernel norm
 * @param first [out] first input sample index used
 * @param t [in] Interpolated coordinate */
static inline void compute_upsampling_kernel_plain(const struct dt_interpolation *itor, float *kernel,
                                                   float *norm, int *first, float t)
{
  int f = (int)t - itor->width + 1;
  if(first)
  {
    *first = f;
  }

  /* Find closest integer position and then offset that to match first
   * filtered sample position */
  t = t - (float)f;

  // Will hold kernel norm
  float n = 0.f;

  // Compute the raw kernel
  for(int i = 0; i < 2 * itor->width; i++)
  {
    float tap = itor->func((float)itor->width, t);
    n += tap;
    kernel[i] = tap;
    t -= 1.f;
  }
  if(norm)
  {
    *norm = n;
  }
}

#if defined(__SSE2__)
/** Computes an upsampling filtering kernel (SSE version, four taps per inner loop)
 *
 * @param itor [in] Interpolator used
 * @param kernel [out] resulting itor->width*2 filter taps (array must be at least (itor->width*2+3)/4*4
 *floats long)
 * @param norm [out] Kernel norm
 * @param first [out] first input sample index used
 * @param t [in] Interpolated coordinate
 *
 * @return kernel norm
 */
static inline void compute_upsampling_kernel_sse(const struct dt_interpolation *itor, float *kernel,
                                                 float *norm, int *first, float t)
{
  int f = (int)t - itor->width + 1;
  if(first)
  {
    *first = f;
  }

  /* Find closest integer position and then offset that to match first
   * filtered sample position */
  t = t - (float)f;

  // Prepare t vector to compute four values a loop
  static const __m128 bootstrap = { 0.f, -1.f, -2.f, -3.f };
  static const __m128 iter = { -4.f, -4.f, -4.f, -4.f };
  __m128 vt = _mm_add_ps(_mm_set_ps1(t), bootstrap);
  __m128 vw = _mm_set_ps1((float)itor->width);

  // Prepare counters (math kept stupid for understanding)
  int i = 0;
  const int runs = (2 * itor->width + 3) / 4;

  while(i < runs)
  {
    // Compute the values
    const __m128 vr = itor->funcsse(vw, vt);

    // Save result
    *(__m128 *)kernel = vr;

    // Prepare next iteration
    vt = _mm_add_ps(vt, iter);
    kernel += 4;
    i++;
  }

  // compute norm now
  if(norm)
  {
    float n = 0.f;
    i = 0;
    kernel -= 4 * runs;
    while(i < 2 * itor->width)
    {
      n += *kernel;
      kernel++;
      i++;
    }
    *norm = n;
  }
}
#endif

static inline void compute_upsampling_kernel(const struct dt_interpolation *itor, float *kernel, float *norm,
                                             int *first, float t)
{
#if defined(__SSE2__)
  if(darktable.codepath.SSE2)
    return compute_upsampling_kernel_sse(itor, kernel, norm, first, t);
#endif
  else
    return compute_upsampling_kernel_plain(itor, kernel, norm, first, t);
}

/** Computes a downsampling filtering kernel
 *
 * @param itor [in] Interpolator used
 * @param kernelsize [out] Number of taps
 * @param kernel [out] resulting taps (at least itor->width/inoout elements for no overflow)
 * @param norm [out] Kernel norm
 * @param first [out] index of the first sample for which the kernel is to be applied
 * @param outoinratio [in] "out samples" over "in samples" ratio
 * @param xout [in] Output coordinate */
static inline void compute_downsampling_kernel_plain(const struct dt_interpolation *itor, int *taps,
                                                     int *first, float *kernel, float *norm,
                                                     float outoinratio, int xout)
{
  // Keep this at hand
  const float w = (float)itor->width;

  /* Compute the phase difference between output pixel and its
   * input corresponding input pixel */
  const float xin = ceil_fast(((float)xout - w) / outoinratio);
  if(first)
  {
    *first = (int)xin;
  }

  // Compute first interpolator parameter
  float t = xin * outoinratio - (float)xout;

  // Will hold kernel norm
  float n = 0.f;

  // Compute all filter taps
  *taps = (int)((w - t) / outoinratio);
  for(int i = 0; i < *taps; i++)
  {
    *kernel = itor->func(w, t);
    n += *kernel;
    t += outoinratio;
    kernel++;
  }

  if(norm)
  {
    *norm = n;
  }
}


#if defined(__SSE2__)
/** Computes a downsampling filtering kernel (SSE version, four taps per inner loop iteration)
 *
 * @param itor [in] Interpolator used
 * @param kernelsize [out] Number of taps
 * @param kernel [out] resulting taps (at least itor->width/inoout + 4 elements for no overflow)
 * @param norm [out] Kernel norm
 * @param first [out] index of the first sample for which the kernel is to be applied
 * @param outoinratio [in] "out samples" over "in samples" ratio
 * @param xout [in] Output coordinate */
static inline void compute_downsampling_kernel_sse(const struct dt_interpolation *itor, int *taps, int *first,
                                                   float *kernel, float *norm, float outoinratio, int xout)
{
  // Keep this at hand
  const float w = (float)itor->width;

  /* Compute the phase difference between output pixel and its
   * input corresponding input pixel */
  const float xin = ceil_fast(((float)xout - w) / outoinratio);
  if(first)
  {
    *first = (int)xin;
  }

  // Compute first interpolator parameter
  float t = xin * outoinratio - (float)xout;

  // Compute all filter taps
  *taps = (int)((w - t) / outoinratio);

  // Bootstrap vector t
  static const __m128 bootstrap = { 0.f, 1.f, 2.f, 3.f };
  const __m128 iter = _mm_set_ps1(4.f * outoinratio);
  const __m128 vw = _mm_set_ps1(w);
  __m128 vt = _mm_add_ps(_mm_set_ps1(t), _mm_mul_ps(_mm_set_ps1(outoinratio), bootstrap));

  // Prepare counters (math kept stupid for understanding)
  int i = 0;
  const int runs = (*taps + 3) / 4;

  while(i < runs)
  {
    // Compute the values
    const __m128 vr = itor->funcsse(vw, vt);

    // Save result
    *(__m128 *)kernel = vr;

    // Prepare next iteration
    vt = _mm_add_ps(vt, iter);
    kernel += 4;
    i++;
  }

  // compute norm now
  if(norm)
  {
    float n = 0.f;
    i = 0;
    kernel -= 4 * runs;
    while(i < *taps)
    {
      n += *kernel;
      kernel++;
      i++;
    }
    *norm = n;
  }
}
#endif

static inline void compute_downsampling_kernel(const struct dt_interpolation *itor, int *taps, int *first,
                                               float *kernel, float *norm, float outoinratio, int xout)
{
#if defined(__SSE2__)
  if(darktable.codepath.SSE2)
    return compute_downsampling_kernel_sse(itor, taps, first, kernel, norm, outoinratio, xout);
#endif
  else
    return compute_downsampling_kernel_plain(itor, taps, first, kernel, norm, outoinratio, xout);
}

/* --------------------------------------------------------------------------
 * Sample interpolation function (see usage in iop/lens.c and iop/clipping.c)
 * ------------------------------------------------------------------------*/

#define MAX_KERNEL_REQ ((2 * (MAX_HALF_FILTER_WIDTH) + 3) & (~3))

float dt_interpolation_compute_sample(const struct dt_interpolation *itor, const float *in, const float x,
                                      const float y, const int width, const int height,
                                      const int samplestride, const int linestride)
{
  assert(itor->width < (MAX_HALF_FILTER_WIDTH + 1));

  float kernelh[MAX_KERNEL_REQ] __attribute__((aligned(SSE_ALIGNMENT)));
  float kernelv[MAX_KERNEL_REQ] __attribute__((aligned(SSE_ALIGNMENT)));

  // Compute both horizontal and vertical kernels
  float normh;
  float normv;
  compute_upsampling_kernel(itor, kernelh, &normh, NULL, x);
  compute_upsampling_kernel(itor, kernelv, &normv, NULL, y);

  int ix = (int)x;
  int iy = (int)y;

  /* Now 2 cases, the pixel + filter width goes outside the image
   * in that case we have to use index clipping to keep all reads
   * in the input image (slow path) or we are sure it won't fall
   * outside and can do more simple code */
  float r;
  if(ix >= (itor->width - 1) && iy >= (itor->width - 1) && ix < (width - itor->width)
     && iy < (height - itor->width))
  {
    // Inside image boundary case

    // Go to top left pixel
    in = (float *)in + linestride * iy + ix * samplestride;
    in = in - (itor->width - 1) * (samplestride + linestride);

    // Apply the kernel
    float s = 0.f;
    for(int i = 0; i < 2 * itor->width; i++)
    {
      float h = 0.0f;
      for(int j = 0; j < 2 * itor->width; j++)
      {
        h += kernelh[j] * in[j * samplestride];
      }
      s += kernelv[i] * h;
      in += linestride;
    }
    r = s / (normh * normv);
  }
  else if(ix >= 0 && iy >= 0 && ix < width && iy < height)
  {
    // At least a valid coordinate

    // Point to the upper left pixel index wise
    iy -= itor->width - 1;
    ix -= itor->width - 1;

    static const enum border_mode bordermode = INTERPOLATION_BORDER_MODE;
    assert(bordermode != BORDER_CLAMP); // XXX in clamp mode, norms would be wrong

    int xtap_first;
    int xtap_last;
    prepare_tap_boundaries(&xtap_first, &xtap_last, bordermode, 2 * itor->width, ix, width);

    int ytap_first;
    int ytap_last;
    prepare_tap_boundaries(&ytap_first, &ytap_last, bordermode, 2 * itor->width, iy, height);

    // Apply the kernel
    float s = 0.f;
    for(int i = ytap_first; i < ytap_last; i++)
    {
      const int clip_y = clip(iy + i, 0, height - 1, bordermode);
      float h = 0.0f;
      for(int j = xtap_first; j < xtap_last; j++)
      {
        const int clip_x = clip(ix + j, 0, width - 1, bordermode);
        const float *ipixel = in + clip_y * linestride + clip_x * samplestride;
        h += kernelh[j] * ipixel[0];
      }
      s += kernelv[i] * h;
    }

    r = s / (normh * normv);
  }
  else
  {
    // invalid coordinate
    r = 0.0f;
  }
  return r;
}

/* --------------------------------------------------------------------------
 * Pixel interpolation function (see usage in iop/lens.c and iop/clipping.c)
 * ------------------------------------------------------------------------*/

static void dt_interpolation_compute_pixel4c_plain(const struct dt_interpolation *itor, const float *in,
                                                   float *out, const float x, const float y, const int width,
                                                   const int height, const int linestride)
{
  assert(itor->width < (MAX_HALF_FILTER_WIDTH + 1));

  // Quite a bit of space for kernels
  float kernelh[MAX_KERNEL_REQ] __attribute__((aligned(SSE_ALIGNMENT)));
  float kernelv[MAX_KERNEL_REQ] __attribute__((aligned(SSE_ALIGNMENT)));

  // Compute both horizontal and vertical kernels
  float normh;
  float normv;
  compute_upsampling_kernel(itor, kernelh, &normh, NULL, x);
  compute_upsampling_kernel(itor, kernelv, &normv, NULL, y);

  // Precompute the inverse of the filter norm for later use
  const float oonorm = (1.f / (normh * normv));

  /* Now 2 cases, the pixel + filter width goes outside the image
   * in that case we have to use index clipping to keep all reads
   * in the input image (slow path) or we are sure it won't fall
   * outside and can do more simple code */
  int ix = (int)x;
  int iy = (int)y;

  if(ix >= (itor->width - 1) && iy >= (itor->width - 1) && ix < (width - itor->width)
     && iy < (height - itor->width))
  {
    // Inside image boundary case

    // Go to top left pixel
    in = (float *)in + linestride * iy + ix * 4;
    in = in - (itor->width - 1) * (4 + linestride);

    // Apply the kernel
    dt_aligned_pixel_t pixel = { 0.0f, 0.0f, 0.0f, 0.0f };
    for(int i = 0; i < 2 * itor->width; i++)
    {
      dt_aligned_pixel_t h = { 0.0f, 0.0f, 0.0f, 0.0f };
      for(int j = 0; j < 2 * itor->width; j++)
      {
        for(int c = 0; c < 3; c++) h[c] += kernelh[j] * in[j * 4 + c];
      }
      for(int c = 0; c < 3; c++) pixel[c] += kernelv[i] * h[c];
      in += linestride;
    }

    for(int c = 0; c < 3; c++) out[c] = oonorm * pixel[c];
  }
  else if(ix >= 0 && iy >= 0 && ix < width && iy < height)
  {
    // At least a valid coordinate

    // Point to the upper left pixel index wise
    iy -= itor->width - 1;
    ix -= itor->width - 1;

    static const enum border_mode bordermode = INTERPOLATION_BORDER_MODE;
    assert(bordermode != BORDER_CLAMP); // XXX in clamp mode, norms would be wrong

    int xtap_first;
    int xtap_last;
    prepare_tap_boundaries(&xtap_first, &xtap_last, bordermode, 2 * itor->width, ix, width);

    int ytap_first;
    int ytap_last;
    prepare_tap_boundaries(&ytap_first, &ytap_last, bordermode, 2 * itor->width, iy, height);

    // Apply the kernel
    dt_aligned_pixel_t pixel = { 0.0f, 0.0f, 0.0f, 0.0f };
    for(int i = ytap_first; i < ytap_last; i++)
    {
      const int clip_y = clip(iy + i, 0, height - 1, bordermode);
      dt_aligned_pixel_t h = { 0.0f, 0.0f, 0.0f, 0.0f };
      for(int j = xtap_first; j < xtap_last; j++)
      {
        const int clip_x = clip(ix + j, 0, width - 1, bordermode);
        const float *ipixel = in + clip_y * linestride + clip_x * 4;
        for(int c = 0; c < 3; c++) h[c] += kernelh[j] * ipixel[c];
      }
      for(int c = 0; c < 3; c++) pixel[c] += kernelv[i] * h[c];
    }

    for(int c = 0; c < 3; c++) out[c] = oonorm * pixel[c];
  }
  else
  {
    for(int c = 0; c < 3; c++) out[c] = 0.0f;
  }
}

#if defined(__SSE2__)
static void dt_interpolation_compute_pixel4c_sse(const struct dt_interpolation *itor, const float *in,
                                                 float *out, const float x, const float y, const int width,
                                                 const int height, const int linestride)
{
  assert(itor->width < (MAX_HALF_FILTER_WIDTH + 1));

  // Quite a bit of space for kernels
  float kernelh[MAX_KERNEL_REQ] __attribute__((aligned(SSE_ALIGNMENT)));
  float kernelv[MAX_KERNEL_REQ] __attribute__((aligned(SSE_ALIGNMENT)));
  __m128 vkernelh[2 * MAX_HALF_FILTER_WIDTH];
  __m128 vkernelv[2 * MAX_HALF_FILTER_WIDTH];

  // Compute both horizontal and vertical kernels
  float normh;
  float normv;
  compute_upsampling_kernel(itor, kernelh, &normh, NULL, x);
  compute_upsampling_kernel(itor, kernelv, &normv, NULL, y);

  // We will process four components a time, duplicate the information
  for(int i = 0; i < 2 * itor->width; i++)
  {
    vkernelh[i] = _mm_set_ps1(kernelh[i]);
    vkernelv[i] = _mm_set_ps1(kernelv[i]);
  }

  // Precompute the inverse of the filter norm for later use
  const __m128 oonorm = _mm_set_ps1(1.f / (normh * normv));

  /* Now 2 cases, the pixel + filter width goes outside the image
   * in that case we have to use index clipping to keep all reads
   * in the input image (slow path) or we are sure it won't fall
   * outside and can do more simple code */
  int ix = (int)x;
  int iy = (int)y;

  if(ix >= (itor->width - 1) && iy >= (itor->width - 1) && ix < (width - itor->width)
     && iy < (height - itor->width))
  {
    // Inside image boundary case

    // Go to top left pixel
    in = (float *)in + linestride * iy + ix * 4;
    in = in - (itor->width - 1) * (4 + linestride);

    // Apply the kernel
    __m128 pixel = _mm_setzero_ps();
    for(int i = 0; i < 2 * itor->width; i++)
    {
      __m128 h = _mm_setzero_ps();
      for(int j = 0; j < 2 * itor->width; j++)
      {
        h = _mm_add_ps(h, _mm_mul_ps(vkernelh[j], *(__m128 *)&in[j * 4]));
      }
      pixel = _mm_add_ps(pixel, _mm_mul_ps(vkernelv[i], h));
      in += linestride;
    }

    *(__m128 *)out = _mm_mul_ps(pixel, oonorm);
  }
  else if(ix >= 0 && iy >= 0 && ix < width && iy < height)
  {
    // At least a valid coordinate

    // Point to the upper left pixel index wise
    iy -= itor->width - 1;
    ix -= itor->width - 1;

    static const enum border_mode bordermode = INTERPOLATION_BORDER_MODE;
    assert(bordermode != BORDER_CLAMP); // XXX in clamp mode, norms would be wrong

    int xtap_first;
    int xtap_last;
    prepare_tap_boundaries(&xtap_first, &xtap_last, bordermode, 2 * itor->width, ix, width);

    int ytap_first;
    int ytap_last;
    prepare_tap_boundaries(&ytap_first, &ytap_last, bordermode, 2 * itor->width, iy, height);

    // Apply the kernel
    __m128 pixel = _mm_setzero_ps();
    for(int i = ytap_first; i < ytap_last; i++)
    {
      int clip_y = clip(iy + i, 0, height - 1, bordermode);
      __m128 h = _mm_setzero_ps();
      for(int j = xtap_first; j < xtap_last; j++)
      {
        const int clip_x = clip(ix + j, 0, width - 1, bordermode);
        const float *ipixel = in + clip_y * linestride + clip_x * 4;
        h = _mm_add_ps(h, _mm_mul_ps(vkernelh[j], *(__m128 *)ipixel));
      }
      pixel = _mm_add_ps(pixel, _mm_mul_ps(vkernelv[i], h));
    }

    *(__m128 *)out = _mm_mul_ps(pixel, oonorm);
  }
  else
  {
    *(__m128 *)out = _mm_set_ps1(0.0f);
  }
}
#endif

void dt_interpolation_compute_pixel4c(const struct dt_interpolation *itor, const float *in, float *out,
                                      const float x, const float y, const int width, const int height,
                                      const int linestride)
{
#if defined(__SSE2__)
  if(darktable.codepath.SSE2)
    return dt_interpolation_compute_pixel4c_sse(itor, in, out, x, y, width, height, linestride);
#endif
  else
    return dt_interpolation_compute_pixel4c_plain(itor, in, out, x, y, width, height, linestride);
}

static void dt_interpolation_compute_pixel1c_plain(const struct dt_interpolation *itor, const float *in,
                                                   float *out, const float x, const float y, const int width,
                                                   const int height, const int linestride)
{
  assert(itor->width < (MAX_HALF_FILTER_WIDTH + 1));

  // Quite a bit of space for kernels
  float kernelh[MAX_KERNEL_REQ] __attribute__((aligned(SSE_ALIGNMENT)));
  float kernelv[MAX_KERNEL_REQ] __attribute__((aligned(SSE_ALIGNMENT)));

  // Compute both horizontal and vertical kernels
  float normh;
  float normv;
  compute_upsampling_kernel(itor, kernelh, &normh, NULL, x);
  compute_upsampling_kernel(itor, kernelv, &normv, NULL, y);

  // Precompute the inverse of the filter norm for later use
  const float oonorm = (1.f / (normh * normv));

  /* Now 2 cases, the pixel + filter width goes outside the image
   * in that case we have to use index clipping to keep all reads
   * in the input image (slow path) or we are sure it won't fall
   * outside and can do more simple code */
  int ix = (int)x;
  int iy = (int)y;

  if(ix >= (itor->width - 1) && iy >= (itor->width - 1) && ix < (width - itor->width)
    && iy < (height - itor->width))
  {
    // Inside image boundary case

    // Go to top left pixel
    in = (float *)in + linestride * iy + ix;
    in = in - (itor->width - 1) * (1 + linestride);

    // Apply the kernel
    float pixel = 0.0f;
    for(int i = 0; i < 2 * itor->width; i++)
    {
      float h = 0.0f;
      for(int j = 0; j < 2 * itor->width; j++)
      {
        h += kernelh[j] * in[j];
      }
      pixel += kernelv[i] * h;
      in += linestride;
    }

    *out = oonorm * pixel;
  }
  else if(ix >= 0 && iy >= 0 && ix < width && iy < height)
  {
    // At least a valid coordinate

    // Point to the upper left pixel index wise
    iy -= itor->width - 1;
    ix -= itor->width - 1;

    static const enum border_mode bordermode = INTERPOLATION_BORDER_MODE;
    assert(bordermode != BORDER_CLAMP); // XXX in clamp mode, norms would be wrong

    int xtap_first;
    int xtap_last;
    prepare_tap_boundaries(&xtap_first, &xtap_last, bordermode, 2 * itor->width, ix, width);

    int ytap_first;
    int ytap_last;
    prepare_tap_boundaries(&ytap_first, &ytap_last, bordermode, 2 * itor->width, iy, height);

    // Apply the kernel
    float pixel = 0.0f;
    for(int i = ytap_first; i < ytap_last; i++)
    {
      const int clip_y = clip(iy + i, 0, height - 1, bordermode);
      float h = 0.0f;
      for(int j = xtap_first; j < xtap_last; j++)
      {
        const int clip_x = clip(ix + j, 0, width - 1, bordermode);
        const float *ipixel = in + clip_y * linestride + clip_x;
        h += kernelh[j] * *ipixel;
      }
      pixel += kernelv[i] * h;
    }

    *out = oonorm * pixel;
  }
  else
  {
    *out = 0.0f;
  }
}

void dt_interpolation_compute_pixel1c(const struct dt_interpolation *itor, const float *in, float *out,
                                      const float x, const float y, const int width, const int height,
                                      const int linestride)
{
  return dt_interpolation_compute_pixel1c_plain(itor, in, out, x, y, width, height, linestride);
}

/* --------------------------------------------------------------------------
 * Interpolation factory
 * ------------------------------------------------------------------------*/

const struct dt_interpolation *dt_interpolation_new(enum dt_interpolation_type type)
{
  const struct dt_interpolation *itor = NULL;

  if(type == DT_INTERPOLATION_USERPREF)
  {
    // Find user preferred interpolation method
    const char *uipref = dt_conf_get_string_const("plugins/lighttable/export/pixel_interpolator");
    for(int i = DT_INTERPOLATION_FIRST; uipref && i < DT_INTERPOLATION_LAST; i++)
    {
      if(!strcmp(uipref, dt_interpolator[i].name))
      {
        // Found the one
        itor = &dt_interpolator[i];
        break;
      }
    }

    /* In the case the search failed (!uipref or name not found),
     * prepare later search pass with default fallback */
    type = DT_INTERPOLATION_DEFAULT;
  }
  else if(type == DT_INTERPOLATION_USERPREF_WARP)
  {
    // Find user preferred interpolation method
    const char *uipref = dt_conf_get_string_const("plugins/lighttable/export/pixel_interpolator_warp");
    for(int i = DT_INTERPOLATION_FIRST; uipref && i < DT_INTERPOLATION_LAST; i++)
    {
      if(!strcmp(uipref, dt_interpolator[i].name))
      {
        // Found the one
        itor = &dt_interpolator[i];
        break;
      }
    }

    /* In the case the search failed (!uipref or name not found),
     * prepare later search pass with default fallback */
    type = DT_INTERPOLATION_DEFAULT_WARP;
  }
  if(!itor)
  {
    // Did not find the userpref one or we've been asked for a specific one
    for(int i = DT_INTERPOLATION_FIRST; i < DT_INTERPOLATION_LAST; i++)
    {
      if(dt_interpolator[i].id == type)
      {
        itor = &dt_interpolator[i];
        break;
      }
      if(dt_interpolator[i].id == DT_INTERPOLATION_DEFAULT)
      {
        itor = &dt_interpolator[i];
      }
    }
  }

  return itor;
}

/* --------------------------------------------------------------------------
 * Image resampling
 * ------------------------------------------------------------------------*/

/** Prepares a 1D resampling plan
 *
 * This consists of the following information
 * <ul>
 * <li>A list of lengths that tell how many pixels are relevant for the
 *    next output</li>
 * <li>A list of required filter kernels</li>
 * <li>A list of sample indexes</li>
 * </ul>
 *
 * How to apply the resampling plan:
 * <ol>
 * <li>Pick a length from the length array</li>
 * <li>until length is reached
 *     <ol>
 *     <li>pick a kernel tap></li>
 *     <li>pick the relevant sample according to the picked index</li>
 *     <li>multiply them and accumulate</li>
 *     </ol>
 * </li>
 * <li>here goes a single output sample</li>
 * </ol>
 *
 * This until you reach the number of output pixels
 *
 * @param itor interpolator used to resample
 * @param in [in] Number of input samples
 * @param out [in] Number of output samples
 * @param plength [out] Array of lengths for each pixel filtering (number
 * of taps/indexes to use). This array mus be freed with dt_free_align() when you're
 * done with the plan.
 * @param pkernel [out] Array of filter kernel taps
 * @param pindex [out] Array of sample indexes to be used for applying each kernel tap
 * arrays of information
 * @param pmeta [out] Array of int triplets (length, kernel, index) telling where to start for an arbitrary
 * out position meta[3*out]
 * @return 0 for success, !0 for failure
 */
static int prepare_resampling_plan(const struct dt_interpolation *itor, int in, const int in_x0, int out,
                                   const int out_x0, float scale, int **plength, float **pkernel,
                                   int **pindex, int **pmeta)
{
  // Safe return values
  *plength = NULL;
  *pkernel = NULL;
  *pindex = NULL;
  if(pmeta)
  {
    *pmeta = NULL;
  }

  if(scale == 1.f)
  {
    // No resampling required
    return 0;
  }

  // Compute common upsampling/downsampling memory requirements
  int maxtapsapixel;
  if(scale > 1.f)
  {
    // Upscale... the easy one. The values are exact
    maxtapsapixel = 2 * itor->width;
  }
  else
  {
    // Downscale... going for worst case values memory wise
    maxtapsapixel = ceil_fast((float)2 * (float)itor->width / scale);
  }

  int nlengths = out;
  const int nindex = maxtapsapixel * out;
  const int nkernel = maxtapsapixel * out;
  const size_t lengthreq = increase_for_alignment(nlengths * sizeof(int), SSE_ALIGNMENT);
  const size_t indexreq = increase_for_alignment(nindex * sizeof(int), SSE_ALIGNMENT);
  const size_t kernelreq = increase_for_alignment(nkernel * sizeof(float), SSE_ALIGNMENT);
  const size_t scratchreq = maxtapsapixel * sizeof(float) + 4 * sizeof(float);
  // NB: because sse versions compute four taps a time
  const size_t metareq = pmeta ? 3 * sizeof(int) * out : 0;

  void *blob = NULL;
  const size_t totalreq = kernelreq + lengthreq + indexreq + scratchreq + metareq;
  blob = dt_alloc_align(SSE_ALIGNMENT, totalreq);
  if(!blob)
  {
    return 1;
  }

  int *lengths = (int *)blob;
  blob = (char *)blob + lengthreq;
  int *index = (int *)blob;
  blob = (char *)blob + indexreq;
  float *kernel = (float *)blob;
  blob = (char *)blob + kernelreq;
  float *scratchpad = scratchreq ? (float *)blob : NULL;
  blob = (char *)blob + scratchreq;
  int *meta = metareq ? (int *)blob : NULL;
//   blob = (char *)blob + metareq;

  /* setting this as a const should help the compilers trim all unnecessary
   * codepaths */
  const enum border_mode bordermode = RESAMPLING_BORDER_MODE;

  /* Upscale and downscale differ in subtle points, getting rid of code
   * duplication might have been tricky and i prefer keeping the code
   * as straight as possible */
  if(scale > 1.f)
  {
    int kidx = 0;
    int iidx = 0;
    int lidx = 0;
    int midx = 0;
    for(int x = 0; x < out; x++)
    {
      if(meta)
      {
        meta[midx++] = lidx;
        meta[midx++] = kidx;
        meta[midx++] = iidx;
      }

      // Projected position in input samples
      float fx = (float)(out_x0 + x) / scale;

      // Compute the filter kernel at that position
      int first;
      compute_upsampling_kernel(itor, scratchpad, NULL, &first, fx);

      /* Check lower and higher bound pixel index and skip as many pixels as
       * necessary to fall into range */
      int tap_first;
      int tap_last;
      prepare_tap_boundaries(&tap_first, &tap_last, bordermode, 2 * itor->width, first, in);

      // Track number of taps that will be used
      lengths[lidx++] = tap_last - tap_first;

      // Precompute the inverse of the norm
      float norm = 0.f;
      for(int tap = tap_first; tap < tap_last; tap++)
      {
        norm += scratchpad[tap];
      }
      norm = 1.f / norm;

      /* Unlike single pixel or single sample code, here it's interesting to
       * precompute the normalized filter kernel as this will avoid dividing
       * by the norm for all processed samples/pixels
       * NB: use the same loop to put in place the index list */
      first += tap_first;
      for(int tap = tap_first; tap < tap_last; tap++)
      {
        kernel[kidx++] = scratchpad[tap] * norm;
        index[iidx++] = clip(first++, 0, in - 1, bordermode);
      }
    }
  }
  else
  {
    int kidx = 0;
    int iidx = 0;
    int lidx = 0;
    int midx = 0;
    for(int x = 0; x < out; x++)
    {
      if(meta)
      {
        meta[midx++] = lidx;
        meta[midx++] = kidx;
        meta[midx++] = iidx;
      }

      // Compute downsampling kernel centered on output position
      int taps;
      int first;
      compute_downsampling_kernel(itor, &taps, &first, scratchpad, NULL, scale, out_x0 + x);

      /* Check lower and higher bound pixel index and skip as many pixels as
       * necessary to fall into range */
      int tap_first;
      int tap_last;
      prepare_tap_boundaries(&tap_first, &tap_last, bordermode, taps, first, in);

      // Track number of taps that will be used
      lengths[lidx++] = tap_last - tap_first;

      // Precompute the inverse of the norm
      float norm = 0.f;
      for(int tap = tap_first; tap < tap_last; tap++)
      {
        norm += scratchpad[tap];
      }
      norm = 1.f / norm;

      /* Unlike single pixel or single sample code, here it's interesting to
       * precompute the normalized filter kernel as this will avoid dividing
       * by the norm for all processed samples/pixels
       * NB: use the same loop to put in place the index list */
      first += tap_first;
      for(int tap = tap_first; tap < tap_last; tap++)
      {
        kernel[kidx++] = scratchpad[tap] * norm;
        index[iidx++] = clip(first++, 0, in - 1, bordermode);
      }
    }
  }

  // Validate plan wrt caller
  *plength = lengths;
  *pindex = index;
  *pkernel = kernel;
  if(pmeta)
  {
    *pmeta = meta;
  }

  return 0;
}

static void dt_interpolation_resample_plain(const struct dt_interpolation *itor, float *out,
                                            const dt_iop_roi_t *const roi_out, const int32_t out_stride,
                                            const float *const in, const dt_iop_roi_t *const roi_in,
                                            const int32_t in_stride)
{
  int *hindex = NULL;
  int *hlength = NULL;
  float *hkernel = NULL;
  int *vindex = NULL;
  int *vlength = NULL;
  float *vkernel = NULL;
  int *vmeta = NULL;

  const int32_t in_stride_floats = in_stride / sizeof(float);
  const int32_t out_stride_floats = out_stride / sizeof(float);
  int r;

  dt_print_pipe(DT_DEBUG_PIPE | DT_DEBUG_VERBOSE, "resample_plain", NULL, itor->name, roi_in, roi_out, "\n");
  dt_times_t start = { 0 }, mid = { 0 };
  if(darktable.unmuted & DT_DEBUG_PERF) dt_get_times(&start);

  // Fast code path for 1:1 copy, only cropping area can change
  if(roi_out->scale == 1.f)
  {
    const int x0 = roi_out->x * 4 * sizeof(float);

#ifdef _OPENMP
#pragma omp parallel for default(none) \
    dt_omp_firstprivate(in, in_stride, out_stride, roi_out, x0) \
    shared(out)
#endif
    for(int y = 0; y < roi_out->height; y++)
    {
      memcpy((char *)out + (size_t)out_stride * y,
             (char *)in + (size_t)in_stride * (y + roi_out->y) + x0,
             out_stride);
    }

    dt_show_times_f(&start, "[resample_plain]", "1:1 copy/crop of %dx%d pixels",
                    roi_in->width, roi_in->height);
    // All done, so easy case
    return;
  }

  // Generic non 1:1 case... much more complicated :D

  // Prepare resampling plans once and for all
  r = prepare_resampling_plan(itor, roi_in->width, roi_in->x, roi_out->width, roi_out->x, roi_out->scale,
                              &hlength, &hkernel, &hindex, NULL);
  if(r)
  {
    goto exit;
  }

  r = prepare_resampling_plan(itor, roi_in->height, roi_in->y, roi_out->height, roi_out->y, roi_out->scale,
                              &vlength, &vkernel, &vindex, &vmeta);
  if(r)
  {
    goto exit;
  }

  if(darktable.unmuted & DT_DEBUG_PERF) dt_get_times(&mid);

  const size_t height = roi_out->height;
  const size_t width = roi_out->width;

  // Process each output line
#ifdef _OPENMP
#pragma omp parallel for default(none) \
  dt_omp_firstprivate(in, in_stride_floats, out, out_stride_floats, height, width, \
                      hlength, hindex, hkernel, vlength, vindex, vkernel)       \
  shared(vmeta)
#endif
  for(size_t oy = 0; oy < height; oy++)
  {
    // Initialize column resampling indexes
    int vlidx = vmeta[3 * oy + 0]; // V(ertical) L(ength) I(n)d(e)x
    int vkidx = vmeta[3 * oy + 1]; // V(ertical) K(ernel) I(n)d(e)x
    int viidx = vmeta[3 * oy + 2]; // V(ertical) I(ndex) I(n)d(e)x

    // Initialize row resampling indexes
    int hlidx = 0; // H(orizontal) L(ength) I(n)d(e)x
    int hkidx = 0; // H(orizontal) K(ernel) I(n)d(e)x

    // Number of lines contributing to the output line
    int vl = vlength[vlidx++]; // V(ertical) L(ength)

    // Process each output column
    for(size_t ox = 0; ox < width; ox++)
    {
      debug_extra("output %p [% 4d % 4d]\n", out, ox, oy);

      // This will hold the resulting pixel
      dt_aligned_pixel_t vs = { 0.0f, 0.0f, 0.0f, 0.0f };

      // Number of horizontal samples contributing to the output
      int hl = hlength[hlidx++]; // H(orizontal) L(ength)

      for(size_t iy = 0; iy < vl; iy++)
      {
        // This is our input line
        size_t baseidx_vindex = (size_t)vindex[viidx++] * in_stride_floats;

        dt_aligned_pixel_t vhs = { 0.0f, 0.0f, 0.0f, 0.0f };

        for(size_t ix = 0; ix < hl; ix++)
        {
          // Apply the precomputed filter kernel
          const size_t baseidx = baseidx_vindex + (size_t)hindex[hkidx] * 4;
          const float htap = hkernel[hkidx++];
          dt_aligned_pixel_t tmp;
          copy_pixel(tmp, in + baseidx);
          for_each_channel(c, aligned(tmp,vhs:16))
            vhs[c] += tmp[c] * htap;
        }

        // Accumulate contribution from this line
        const float vtap = vkernel[vkidx++];
        for_each_channel(c, aligned(vhs,vs:16)) vs[c] += vhs[c] * vtap;

        // Reset horizontal resampling context
        hkidx -= hl;
      }

      // Output pixel is ready
      const size_t baseidx = (size_t)oy * out_stride_floats + (size_t)ox * 4;

      // Clip negative RGB that may be produced by Lanczos undershooting
      // Negative RGB are invalid values no matter the RGB space (light is positive)
      dt_aligned_pixel_t pixel;
      for_each_channel(c, aligned(vs:16))
        pixel[c] = MAX(vs[c], 0.f);
      copy_pixel_nontemporal(out + baseidx, pixel);
      
      // Reset vertical resampling context
      viidx -= vl;
      vkidx -= vl;

      // Progress in horizontal context
      hkidx += hl;
    }
  }
  dt_omploop_sfence();

exit:
  /* Free the resampling plans. It's nasty to optimize allocs like that, but
   * it simplifies the code :-D. The length array is in fact the only memory
   * allocated. */
  dt_free_align(hlength);
  dt_free_align(vlength);
  _show_2_times(&start, &mid, "resample_plain");
}

/** Applies resampling (re-scaling) on *full* input and output buffers.
 *  roi_in and roi_out define the part of the buffers that is affected.
 */
void dt_interpolation_resample(const struct dt_interpolation *itor, float *out,
                               const dt_iop_roi_t *const roi_out, const int32_t out_stride,
                               const float *const in, const dt_iop_roi_t *const roi_in,
                               const int32_t in_stride)
{
  if(out == NULL)
  {
    dt_print(DT_DEBUG_ALWAYS, "[dt_interpolation_resample] no valid output buffer\n");
    return;
  }

<<<<<<< HEAD
#if defined(__SSE2__)
  if(darktable.codepath.SSE2)
    return dt_interpolation_resample_sse(itor, out, roi_out, out_stride, in, roi_in, in_stride);
#endif
  else
    return dt_interpolation_resample_plain(itor, out, roi_out, out_stride, in, roi_in, in_stride);
=======
  return dt_interpolation_resample_plain(itor, out, roi_out, out_stride, in, roi_in, in_stride);
>>>>>>> f7d023ae
}

/** Applies resampling (re-scaling) on a specific region-of-interest of an image. The input
 *  and output buffers hold exactly those roi's. roi_in and roi_out define the relative
 *  positions of the roi's within the full input and output image, respectively.
 */
void dt_interpolation_resample_roi(const struct dt_interpolation *itor, float *out,
                                   const dt_iop_roi_t *const roi_out, const int32_t out_stride,
                                   const float *const in, const dt_iop_roi_t *const roi_in,
                                   const int32_t in_stride)
{
  dt_iop_roi_t oroi = *roi_out;
  oroi.x = oroi.y = 0;

  dt_iop_roi_t iroi = *roi_in;
  iroi.x = iroi.y = 0;

  dt_interpolation_resample(itor, out, &oroi, out_stride, in, &iroi, in_stride);
}

#ifdef HAVE_OPENCL
dt_interpolation_cl_global_t *dt_interpolation_init_cl_global()
{
  dt_interpolation_cl_global_t *g
      = (dt_interpolation_cl_global_t *)malloc(sizeof(dt_interpolation_cl_global_t));

  const int program = 2; // basic.cl, from programs.conf
  g->kernel_interpolation_resample = dt_opencl_create_kernel(program, "interpolation_resample");
  return g;
}

void dt_interpolation_free_cl_global(dt_interpolation_cl_global_t *g)
{
  if(!g) return;
  // destroy kernels
  dt_opencl_free_kernel(g->kernel_interpolation_resample);
  free(g);
}

static uint32_t roundToNextPowerOfTwo(uint32_t x)
{
  x--;
  x |= x >> 1;
  x |= x >> 2;
  x |= x >> 4;
  x |= x >> 8;
  x |= x >> 16;
  x++;
  return x;
}

/** Applies resampling (re-scaling) on *full* input and output buffers.
 *  roi_in and roi_out define the part of the buffers that is affected.
 */
int dt_interpolation_resample_cl(const struct dt_interpolation *itor, int devid, cl_mem dev_out,
                                 const dt_iop_roi_t *const roi_out, cl_mem dev_in,
                                 const dt_iop_roi_t *const roi_in)
{
  int *hindex = NULL;
  int *hlength = NULL;
  float *hkernel = NULL;
  int *hmeta = NULL;
  int *vindex = NULL;
  int *vlength = NULL;
  float *vkernel = NULL;
  int *vmeta = NULL;

  int r;
  cl_int err = -999;

  cl_mem dev_hindex = NULL;
  cl_mem dev_hlength = NULL;
  cl_mem dev_hkernel = NULL;
  cl_mem dev_hmeta = NULL;
  cl_mem dev_vindex = NULL;
  cl_mem dev_vlength = NULL;
  cl_mem dev_vkernel = NULL;
  cl_mem dev_vmeta = NULL;

  dt_print_pipe(DT_DEBUG_PIPE | DT_DEBUG_VERBOSE, "resample_cl", NULL, itor->name, roi_in, roi_out, "\n");
  dt_times_t start = { 0 }, mid = { 0 };
  if(darktable.unmuted & DT_DEBUG_PERF) dt_get_times(&start);

  // Fast code path for 1:1 copy, only cropping area can change
  if(roi_out->scale == 1.f)
  {
    size_t iorigin[] = { roi_out->x, roi_out->y, 0 };
    size_t oorigin[] = { 0, 0, 0 };
    size_t region[] = { roi_out->width, roi_out->height, 1 };

    // copy original input from dev_in -> dev_out as starting point
    err = dt_opencl_enqueue_copy_image(devid, dev_in, dev_out, iorigin, oorigin, region);
    if(err != CL_SUCCESS) goto error;

    dt_show_times_f(&start, "[resample_cl]", "1:1 copy/crop of %dx%d pixels",
                    roi_in->width, roi_in->height);
    // All done, so easy case
    return CL_SUCCESS;
  }

// Generic non 1:1 case... much more complicated :D

  // Prepare resampling plans once and for all
  r = prepare_resampling_plan(itor, roi_in->width, roi_in->x, roi_out->width, roi_out->x, roi_out->scale,
                              &hlength, &hkernel, &hindex, &hmeta);
  if(r)
  {
    goto error;
  }

  r = prepare_resampling_plan(itor, roi_in->height, roi_in->y, roi_out->height, roi_out->y, roi_out->scale,
                              &vlength, &vkernel, &vindex, &vmeta);
  if(r)
  {
    goto error;
  }

  if(darktable.unmuted & DT_DEBUG_PERF) dt_get_times(&mid);

  int hmaxtaps = -1, vmaxtaps = -1;
  for(int k = 0; k < roi_out->width; k++) hmaxtaps = MAX(hmaxtaps, hlength[k]);
  for(int k = 0; k < roi_out->height; k++) vmaxtaps = MAX(vmaxtaps, vlength[k]);

  // strategy: process image column-wise (local[0] = 1). For each row generate
  // a number of parallel work items each taking care of one horizontal convolution,
  // then sum over work items to do the vertical convolution

  const int kernel = darktable.opencl->interpolation->kernel_interpolation_resample;
  const int width = roi_out->width;
  const int height = roi_out->height;

  // make sure blocksize is not too large
  const int taps = roundToNextPowerOfTwo(vmaxtaps); // the number of work items per row rounded up to a power of 2
                                                    // (for quick recursive reduction)
  int vblocksize;

  dt_opencl_local_buffer_t locopt
    = (dt_opencl_local_buffer_t){ .xoffset = 0, .xfactor = 1, .yoffset = 0, .yfactor = 1,
                                  .cellsize = 4 * sizeof(float), .overhead = hmaxtaps * sizeof(float) + hmaxtaps * sizeof(int),
                                  .sizex = 1, .sizey = (1 << 16) * taps };

  if(dt_opencl_local_buffer_opt(devid, kernel, &locopt))
    vblocksize = locopt.sizey;
  else
    vblocksize = 1;

  if(vblocksize < taps)
  {
    // our strategy does not work: the vertical number of taps exceeds the vertical workgroupsize;
    // there is no point in continuing on the GPU - that would be way too slow; let's delegate the stuff to
    // the CPU then.
    dt_print(DT_DEBUG_OPENCL,
             "[dt_interpolation_resample_cl] resampling plan cannot efficiently be run on the GPU - fall back to CPU.\n");
    goto error;
  }

  size_t sizes[3] = { ROUNDUPDWD(width, devid), ROUNDUP(height * taps, vblocksize), 1 };
  size_t local[3] = { 1, vblocksize, 1 };

  // store resampling plan to device memory
  // hindex, vindex, hkernel, vkernel: (v|h)maxtaps might be too small, so store a bit more than needed
  dev_hindex = dt_opencl_copy_host_to_device_constant(devid, sizeof(int) * width * (hmaxtaps + 1), hindex);
  if(dev_hindex == NULL) goto error;

  dev_hlength = dt_opencl_copy_host_to_device_constant(devid, sizeof(int) * width, hlength);
  if(dev_hlength == NULL) goto error;

  dev_hkernel
      = dt_opencl_copy_host_to_device_constant(devid, sizeof(float) * width * (hmaxtaps + 1), hkernel);
  if(dev_hkernel == NULL) goto error;

  dev_hmeta = dt_opencl_copy_host_to_device_constant(devid, sizeof(int) * width * 3, hmeta);
  if(dev_hmeta == NULL) goto error;

  dev_vindex = dt_opencl_copy_host_to_device_constant(devid, sizeof(int) * height * (vmaxtaps + 1), vindex);
  if(dev_vindex == NULL) goto error;

  dev_vlength = dt_opencl_copy_host_to_device_constant(devid, sizeof(int) * height, vlength);
  if(dev_vlength == NULL) goto error;

  dev_vkernel
      = dt_opencl_copy_host_to_device_constant(devid, sizeof(float) * height * (vmaxtaps + 1), vkernel);
  if(dev_vkernel == NULL) goto error;

  dev_vmeta = dt_opencl_copy_host_to_device_constant(devid, sizeof(int) * height * 3, vmeta);
  if(dev_vmeta == NULL) goto error;

  dt_opencl_set_kernel_args(devid, kernel, 0, CLARG(dev_in), CLARG(dev_out), CLARG(width), CLARG(height),
    CLARG(dev_hmeta), CLARG(dev_vmeta), CLARG(dev_hlength), CLARG(dev_vlength), CLARG(dev_hindex),
    CLARG(dev_vindex), CLARG(dev_hkernel), CLARG(dev_vkernel), CLARG(hmaxtaps), CLARG(taps), CLLOCAL(hmaxtaps * sizeof(float)),
    CLLOCAL(hmaxtaps * sizeof(int)), CLLOCAL(vblocksize * 4 * sizeof(float)));
  err = dt_opencl_enqueue_kernel_2d_with_local(devid, kernel, sizes, local);
  if(err != CL_SUCCESS) goto error;

  dt_opencl_release_mem_object(dev_hindex);
  dt_opencl_release_mem_object(dev_hlength);
  dt_opencl_release_mem_object(dev_hkernel);
  dt_opencl_release_mem_object(dev_hmeta);
  dt_opencl_release_mem_object(dev_vindex);
  dt_opencl_release_mem_object(dev_vlength);
  dt_opencl_release_mem_object(dev_vkernel);
  dt_opencl_release_mem_object(dev_vmeta);
  dt_free_align(hlength);
  dt_free_align(vlength);

  _show_2_times(&start, &mid, "resample_cl");
  return CL_SUCCESS;

error:
  dt_opencl_release_mem_object(dev_hindex);
  dt_opencl_release_mem_object(dev_hlength);
  dt_opencl_release_mem_object(dev_hkernel);
  dt_opencl_release_mem_object(dev_hmeta);
  dt_opencl_release_mem_object(dev_vindex);
  dt_opencl_release_mem_object(dev_vlength);
  dt_opencl_release_mem_object(dev_vkernel);
  dt_opencl_release_mem_object(dev_vmeta);
  dt_free_align(hlength);
  dt_free_align(vlength);
  dt_print(DT_DEBUG_ALWAYS, "[dt_interpolation_resample_cl] couldn't enqueue kernel! %s\n", cl_errstr(err));
  return err;
}

/** Applies resampling (re-scaling) on a specific region-of-interest of an image. The input
 *  and output buffers hold exactly those roi's. roi_in and roi_out define the relative
 *  positions of the roi's within the full input and output image, respectively.
 */
int dt_interpolation_resample_roi_cl(const struct dt_interpolation *itor, int devid, cl_mem dev_out,
                                     const dt_iop_roi_t *const roi_out, cl_mem dev_in,
                                     const dt_iop_roi_t *const roi_in)
{
  dt_iop_roi_t oroi = *roi_out;
  oroi.x = oroi.y = 0;

  dt_iop_roi_t iroi = *roi_in;
  iroi.x = iroi.y = 0;

  return dt_interpolation_resample_cl(itor, devid, dev_out, &oroi, dev_in, &iroi);
}
#endif

static void dt_interpolation_resample_1c_plain(const struct dt_interpolation *itor, float *out,
                                               const dt_iop_roi_t *const roi_out, const int32_t out_stride,
                                               const float *const in, const dt_iop_roi_t *const roi_in,
                                               const int32_t in_stride)
{
  int *hindex = NULL;
  int *hlength = NULL;
  float *hkernel = NULL;
  int *vindex = NULL;
  int *vlength = NULL;
  float *vkernel = NULL;
  int *vmeta = NULL;

  int r;

  dt_print_pipe(DT_DEBUG_PIPE | DT_DEBUG_VERBOSE, "resample_1c_plain", NULL, itor->name, roi_in, roi_out, "\n");
  dt_times_t start = { 0 }, mid = { 0 };
  if(darktable.unmuted & DT_DEBUG_PERF) dt_get_times(&start);

  // Fast code path for 1:1 copy, only cropping area can change
  if(roi_out->scale == 1.f)
  {
    const int x0 = roi_out->x * sizeof(float);
#ifdef _OPENMP
#pragma omp parallel for default(none) \
    dt_omp_firstprivate(in, in_stride, out_stride, roi_out, x0) \
    shared(out)
#endif
    for(int y = 0; y < roi_out->height; y++)
    {
      float *i = (float *)((char *)in + (size_t)in_stride * (y + roi_out->y) + x0);
      float *o = (float *)((char *)out + (size_t)out_stride * y);
      memcpy(o, i, out_stride);
    }
    dt_show_times_f(&start, "[resample_1c_plain]", "1:1 copy/crop of %dx%d pixels",
                    roi_in->width, roi_in->height);
    // All done, so easy case
    return;
  }

  // Generic non 1:1 case... much more complicated :D

  // Prepare resampling plans once and for all
  r = prepare_resampling_plan(itor, roi_in->width, roi_in->x, roi_out->width, roi_out->x, roi_out->scale,
                              &hlength, &hkernel, &hindex, NULL);
  if(r)
  {
    goto exit;
  }

  r = prepare_resampling_plan(itor, roi_in->height, roi_in->y, roi_out->height, roi_out->y, roi_out->scale,
                              &vlength, &vkernel, &vindex, &vmeta);
  if(r)
  {
    goto exit;
  }

  if(darktable.unmuted & DT_DEBUG_PERF) dt_get_times(&mid);

  // Process each output line
#ifdef _OPENMP
#pragma omp parallel for default(none) \
  dt_omp_firstprivate(in, in_stride, out_stride, roi_out) \
  shared(out, hindex, hlength, hkernel, vindex, vlength, vkernel, vmeta)
#endif
  for(int oy = 0; oy < roi_out->height; oy++)
  {
    // Initialize column resampling indexes
    int vlidx = vmeta[3 * oy + 0]; // V(ertical) L(ength) I(n)d(e)x
    int vkidx = vmeta[3 * oy + 1]; // V(ertical) K(ernel) I(n)d(e)x
    int viidx = vmeta[3 * oy + 2]; // V(ertical) I(ndex) I(n)d(e)x

    // Initialize row resampling indexes
    int hlidx = 0; // H(orizontal) L(ength) I(n)d(e)x
    int hkidx = 0; // H(orizontal) K(ernel) I(n)d(e)x
    int hiidx = 0; // H(orizontal) I(ndex) I(n)d(e)x

    // Number of lines contributing to the output line
    int vl = vlength[vlidx++]; // V(ertical) L(ength)

    // Process each output column
    for(int ox = 0; ox < roi_out->width; ox++)
    {
      debug_extra("output %p [% 4d % 4d]\n", out, ox, oy);

      // This will hold the resulting pixel
      float vs = 0.0f;

      // Number of horizontal samples contributing to the output
      const int hl = hlength[hlidx++]; // H(orizontal) L(ength)

      for(int iy = 0; iy < vl; iy++)
      {
        // This is our input line
        const float *i = (float *)((char *)in + (size_t)in_stride * vindex[viidx++]);

        float vhs = 0.0f;

        for(int ix = 0; ix < hl; ix++)
        {
          // Apply the precomputed filter kernel
          const size_t baseidx = (size_t)hindex[hiidx++];
          const float htap = hkernel[hkidx++];
          vhs += i[baseidx] * htap;
        }

        // Accumulate contribution from this line
        const float vtap = vkernel[vkidx++];
        vs += vhs * vtap;

        // Reset horizontal resampling context
        hkidx -= hl;
        hiidx -= hl;
      }

      // Output pixel is ready
      float *o = (float *)((char *)out + (size_t)oy * out_stride + (size_t)ox * sizeof(float));
      *o = vs;

      // Reset vertical resampling context
      viidx -= vl;
      vkidx -= vl;

      // Progress in horizontal context
      hiidx += hl;
      hkidx += hl;
    }
  }

  exit:
  /* Free the resampling plans. It's nasty to optimize allocs like that, but
   * it simplifies the code :-D. The length array is in fact the only memory
   * allocated. */
  dt_free_align(hlength);
  dt_free_align(vlength);
  _show_2_times(&start, &mid, "resample_1c_plain");
}

/** Applies resampling (re-scaling) on *full* input and output buffers.
 *  roi_in and roi_out define the part of the buffers that is affected.
 */
void dt_interpolation_resample_1c(const struct dt_interpolation *itor, float *out,
                                  const dt_iop_roi_t *const roi_out, const int32_t out_stride,
                                  const float *const in, const dt_iop_roi_t *const roi_in,
                                  const int32_t in_stride)
{
  return dt_interpolation_resample_1c_plain(itor, out, roi_out, out_stride, in, roi_in, in_stride);
}

/** Applies resampling (re-scaling) on a specific region-of-interest of an image. The input
 *  and output buffers hold exactly those roi's. roi_in and roi_out define the relative
 *  positions of the roi's within the full input and output image, respectively.
 */
void dt_interpolation_resample_roi_1c(const struct dt_interpolation *itor, float *out,
                                      const dt_iop_roi_t *const roi_out, const int32_t out_stride,
                                      const float *const in, const dt_iop_roi_t *const roi_in,
                                      const int32_t in_stride)
{
  dt_iop_roi_t oroi = *roi_out;
  oroi.x = oroi.y = 0;

  dt_iop_roi_t iroi = *roi_in;
  iroi.x = iroi.y = 0;

  dt_interpolation_resample_1c(itor, out, &oroi, out_stride, in, &iroi, in_stride);
}

// clang-format off
// modelines: These editor modelines have been set for all relevant files by tools/update_modelines.py
// vim: shiftwidth=2 expandtab tabstop=2 cindent
// kate: tab-indents: off; indent-width 2; replace-tabs on; indent-mode cstyle; remove-trailing-spaces modified;
// clang-format on
<|MERGE_RESOLUTION|>--- conflicted
+++ resolved
@@ -1496,7 +1496,7 @@
       for_each_channel(c, aligned(vs:16))
         pixel[c] = MAX(vs[c], 0.f);
       copy_pixel_nontemporal(out + baseidx, pixel);
-      
+
       // Reset vertical resampling context
       viidx -= vl;
       vkidx -= vl;
@@ -1530,16 +1530,8 @@
     return;
   }
 
-<<<<<<< HEAD
-#if defined(__SSE2__)
-  if(darktable.codepath.SSE2)
-    return dt_interpolation_resample_sse(itor, out, roi_out, out_stride, in, roi_in, in_stride);
-#endif
-  else
-    return dt_interpolation_resample_plain(itor, out, roi_out, out_stride, in, roi_in, in_stride);
-=======
-  return dt_interpolation_resample_plain(itor, out, roi_out, out_stride, in, roi_in, in_stride);
->>>>>>> f7d023ae
+  return dt_interpolation_resample_plain(itor, out, roi_out, out_stride, in,
+                                         roi_in, in_stride);
 }
 
 /** Applies resampling (re-scaling) on a specific region-of-interest of an image. The input
@@ -1952,4 +1944,4 @@
 // modelines: These editor modelines have been set for all relevant files by tools/update_modelines.py
 // vim: shiftwidth=2 expandtab tabstop=2 cindent
 // kate: tab-indents: off; indent-width 2; replace-tabs on; indent-mode cstyle; remove-trailing-spaces modified;
-// clang-format on
+// clang-format on