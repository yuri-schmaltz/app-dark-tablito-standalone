/*
    This file is part of darktable,
    copyright (c) 2009--2011 johannes hanika.
    copyright (c) 2010--2011 henrik andersson.

    darktable is free software: you can redistribute it and/or modify
    it under the terms of the GNU General Public License as published by
    the Free Software Foundation, either version 3 of the License, or
    (at your option) any later version.

    darktable is distributed in the hope that it will be useful,
    but WITHOUT ANY WARRANTY; without even the implied warranty of
    MERCHANTABILITY or FITNESS FOR A PARTICULAR PURPOSE.  See the
    GNU General Public License for more details.

    You should have received a copy of the GNU General Public License
    along with darktable.  If not, see <http://www.gnu.org/licenses/>.
*/
#ifdef HAVE_CONFIG_H
#include "config.h"
#endif
#include "common/darktable.h"
#include "common/colorlabels.h"
#include "common/debug.h"
#include "common/exif.h"
#include "common/image_cache.h"
#include "common/imageio.h"
#include "common/imageio_module.h"
#ifdef HAVE_OPENEXR
#include "common/imageio_exr.h"
#endif
#ifdef HAVE_OPENJPEG
#include "common/imageio_j2k.h"
#endif
#include "common/imageio_jpeg.h"
#include "common/imageio_png.h"
#include "common/imageio_tiff.h"
#include "common/imageio_pfm.h"
#include "common/imageio_rgbe.h"
#include "common/imageio_gm.h"
#include "common/imageio_rawspeed.h"
#include "common/image_compression.h"
#include "common/mipmap_cache.h"
#include "common/styles.h"
#include "control/control.h"
#include "control/conf.h"
#include "develop/develop.h"
#include "develop/imageop.h"
#include "develop/blend.h"
#include "libraw/libraw.h"

#include <inttypes.h>
#include <stdio.h>
#include <stdlib.h>
#include <string.h>
#include <math.h>
#include <assert.h>
#include <string.h>
#include <strings.h>
#include <glib/gstdio.h>


// load a full-res thumbnail:
int dt_imageio_large_thumbnail(const char *filename, uint8_t **buffer, int32_t *width, int32_t *height, int32_t *orientation)
{
  int ret = 0;
  int res = 1;
  // raw image thumbnail
  libraw_data_t *raw = libraw_init(0);
  libraw_processed_image_t *image = NULL;
  ret = libraw_open_file(raw, filename);
  if(ret) goto libraw_fail;
  ret = libraw_unpack_thumb(raw);
  if(ret) goto libraw_fail;
  ret = libraw_adjust_sizes_info_only(raw);
  if(ret) goto libraw_fail;

  image = libraw_dcraw_make_mem_thumb(raw, &ret);
  if(!image || ret) goto libraw_fail;
  *orientation = raw->sizes.flip;
  if(image->type == LIBRAW_IMAGE_JPEG)
  {
    dt_imageio_jpeg_t jpg;
    if(dt_imageio_jpeg_decompress_header(image->data, image->data_size, &jpg)) goto libraw_fail;
    *buffer = (uint8_t *)malloc((size_t)sizeof(uint8_t)*jpg.width*jpg.height*4);
    if(!*buffer) goto libraw_fail;
    *width = jpg.width;
    *height = jpg.height;
    if(dt_imageio_jpeg_decompress(&jpg, *buffer))
    {
      free(*buffer);
      *buffer = 0;
      goto libraw_fail;
    }
    res = 0;
  }

  // clean up raw stuff.
  libraw_recycle(raw);
  libraw_close(raw);
  free(image);
  if(0)
  {
libraw_fail:
    // fprintf(stderr,"[imageio] %s: %s\n", filename, libraw_strerror(ret));
    libraw_close(raw);
    res = 1;
  }
  return res;
}

// =================================================
//   begin libraw wrapper functions:
// =================================================

#define HANDLE_ERRORS(ret, verb) {                                 \
  if(ret)                                                     \
  {                                                       \
    if(verb) fprintf(stderr,"[imageio] %s: %s\n", filename, libraw_strerror(ret)); \
    libraw_close(raw);                         \
    raw = NULL; \
    return DT_IMAGEIO_FILE_CORRUPTED;                                   \
  }                                                       \
}

void
dt_imageio_flip_buffers(char *out, const char *in, const size_t bpp, const int wd, const int ht, const int fwd, const int fht, const int stride, const int orientation)
{
  if(!orientation)
  {
#ifdef _OPENMP
    #pragma omp parallel for schedule(static) default(none) shared(in, out)
#endif
    for(int j=0; j<ht; j++) memcpy(out+(size_t)j*bpp*wd, in+(size_t)j*stride, bpp*wd);
    return;
  }
  int ii = 0, jj = 0;
  int si = bpp, sj = wd*bpp;
  if(orientation & 4)
  {
    sj = bpp;
    si = ht*bpp;
  }
  if(orientation & 2)
  {
    jj = (int)fht - jj - 1;
    sj = -sj;
  }
  if(orientation & 1)
  {
    ii = (int)fwd - ii - 1;
    si = -si;
  }
#ifdef _OPENMP
  #pragma omp parallel for schedule(static) default(none) shared(in, out, jj, ii, sj, si)
#endif
  for(int j=0; j<ht; j++)
  {
    char *out2 = out + (size_t)labs(sj)*jj + (size_t)labs(si)*ii + (size_t)sj*j;
    const char *in2  = in + (size_t)stride*j;
    for(int i=0; i<wd; i++)
    {
      memcpy(out2, in2, bpp);
      in2  += bpp;
      out2 += si;
    }
  }
}

void
dt_imageio_flip_buffers_ui16_to_float(float *out, const uint16_t *in, const float black, const float white, const int ch, const int wd, const int ht, const int fwd, const int fht, const int stride, const int orientation)
{
  const float scale = 1.0f/(white - black);
  if(!orientation)
  {
#ifdef _OPENMP
    #pragma omp parallel for schedule(static) default(none) shared(in, out)
#endif
    for(int j=0; j<ht; j++) for(int i=0; i<wd; i++) for(int k=0; k<ch; k++) out[4*((size_t)j*wd + i)+k] = (in[ch*((size_t)j*stride + i)+k]-black)*scale;
    return;
  }
  int ii = 0, jj = 0;
  int si = 4, sj = wd*4;
  if(orientation & 4)
  {
    sj = 4;
    si = ht*4;
  }
  if(orientation & 2)
  {
    jj = (int)fht - jj - 1;
    sj = -sj;
  }
  if(orientation & 1)
  {
    ii = (int)fwd - ii - 1;
    si = -si;
  }
#ifdef _OPENMP
  #pragma omp parallel for schedule(static) default(none) shared(in, out, jj, ii, sj, si)
#endif
  for(int j=0; j<ht; j++)
  {
    float *out2 = out + (size_t)labs(sj)*jj + (size_t)labs(si)*ii + (size_t)sj*j;
    const uint16_t *in2  = in + stride*j;
    for(int i=0; i<wd; i++)
    {
      for(int k=0; k<ch; k++) out2[k] = (in2[k] - black)*scale;
      in2  += ch;
      out2 += si;
    }
  }
}

void
dt_imageio_flip_buffers_ui8_to_float(float *out, const uint8_t *in, const float black, const float white, const int ch, const int wd, const int ht, const int fwd, const int fht, const int stride, const int orientation)
{
  const float scale = 1.0f/(white - black);
  if(!orientation)
  {
#ifdef _OPENMP
    #pragma omp parallel for schedule(static) default(none) shared(in, out)
#endif
    for(int j=0; j<ht; j++) for(int i=0; i<wd; i++) for(int k=0; k<ch; k++) out[4*((size_t)j*wd + i)+k] = (in[(size_t)j*stride + ch*i +k]-black)*scale;
    return;
  }
  int ii = 0, jj = 0;
  int si = 4, sj = wd*4;
  if(orientation & 4)
  {
    sj = 4;
    si = ht*4;
  }
  if(orientation & 2)
  {
    jj = (int)fht - jj - 1;
    sj = -sj;
  }
  if(orientation & 1)
  {
    ii = (int)fwd - ii - 1;
    si = -si;
  }
#ifdef _OPENMP
  #pragma omp parallel for schedule(static) default(none) shared(in, out, jj, ii, sj, si)
#endif
  for(int j=0; j<ht; j++)
  {
    float *out2 = out + (size_t)labs(sj)*jj + (size_t)labs(si)*ii + sj*j;
    const uint8_t *in2  = in + (size_t)stride*j;
    for(int i=0; i<wd; i++)
    {
      for(int k=0; k<ch; k++) out2[k] = (in2[k] - black)*scale;
      in2  += ch;
      out2 += si;
    }
  }
}

size_t dt_imageio_write_pos(int i, int j, int wd, int ht, float fwd, float fht, int orientation)
{
  int ii = i, jj = j, w = wd, fw = fwd, fh = fht;
  if(orientation & 4)
  {
    w = ht;
    ii = j;
    jj = i;
    fw = fht;
    fh = fwd;
  }
  if(orientation & 2) ii = (int)fw - ii - 1;
  if(orientation & 1) jj = (int)fh - jj - 1;
  return (size_t)jj*w + ii;
}

dt_imageio_retval_t
dt_imageio_open_hdr(
  dt_image_t  *img,
  const char  *filename,
  dt_mipmap_cache_allocator_t a)
{
  // needed to alloc correct buffer size:
  img->bpp = 4*sizeof(float);
  dt_imageio_retval_t ret;
#ifdef HAVE_OPENEXR
  ret = dt_imageio_open_exr(img, filename, a);
  if(ret == DT_IMAGEIO_OK || ret == DT_IMAGEIO_CACHE_FULL) goto return_label;
#endif
  ret = dt_imageio_open_rgbe(img, filename, a);
  if(ret == DT_IMAGEIO_OK || ret == DT_IMAGEIO_CACHE_FULL) goto return_label;
  ret = dt_imageio_open_pfm(img, filename, a);
  if(ret == DT_IMAGEIO_OK || ret == DT_IMAGEIO_CACHE_FULL) goto return_label;
return_label:
  if(ret == DT_IMAGEIO_OK)
  {
    img->filters = 0;
    img->flags &= ~DT_IMAGE_LDR;
    img->flags &= ~DT_IMAGE_RAW;
    img->flags |=  DT_IMAGE_HDR;
  }
  return ret;
}


// most common modern raw files are handled by rawspeed, which accidentally
// may go through LibRaw, since it may break history stacks because of different
// blackpoint handling. in addition guarding LibRaw from these
// extensions slightly reduces our security surface
static gboolean
_blacklisted_ext(const gchar *filename)
{
<<<<<<< HEAD
  const char *extensions_blacklist[] = { "dng", "cr2", "nef", "nrw", "orf", "rw2", "pef", "srw", "arw", "raf", NULL };
=======
  const char *extensions_blacklist[] = { "dng", "cr2", "nef", "nrw", "orf", "rw2", "pef", "srw", "arw", "mrw", NULL };
>>>>>>> 224ffbf6
  gboolean supported = TRUE;
  char *ext = g_strrstr(filename, ".");
  if(!ext) return FALSE;
  ext++;
  for(const char **i = extensions_blacklist; *i != NULL; i++)
    if(!g_ascii_strncasecmp(ext, *i,strlen(*i)))
    {
      supported = FALSE;
      break;
    }
  return supported;
}

// we do not support non-Bayer raw images; make sure we skip those in order
// to prevent LibRaw from crashing
static gboolean 
_blacklisted_raw(const gchar *maker, const gchar *model)
{
  typedef struct blacklist_t {
    const gchar *maker;
    const gchar *model;
  } blacklist_t;

  blacklist_t blacklist[] = { { "fujifilm",                        "x-pro1" },
                              { "fujifilm",                        "x-e1"   },
                              { "fujifilm",                        "x-e2"   },
                              { "fujifilm",                        "x-m1"   },
                              { NULL,                              NULL     } };

  gboolean blacklisted = FALSE;

  for(blacklist_t *i = blacklist; i->maker != NULL; i++)
    if(!g_ascii_strncasecmp(maker, i->maker, strlen(i->maker)) &&
       !g_ascii_strncasecmp(model, i->model, strlen(i->model)))
    {
      blacklisted = TRUE;
      break;
    }
  return blacklisted;
}


// open a raw file, libraw path:
dt_imageio_retval_t
dt_imageio_open_raw(
  dt_image_t  *img,
  const char  *filename,
  dt_mipmap_cache_allocator_t a)
{
  if(!_blacklisted_ext(filename)) fprintf(stderr,"[imageio] '%s' blacklisted extension passed to libraw\n", filename);

  if(!img->exif_inited)
    (void) dt_exif_read(img, filename);

  if(_blacklisted_raw(img->exif_maker, img->exif_model)) return DT_IMAGEIO_FILE_CORRUPTED;

  int ret;
  libraw_data_t *raw = libraw_init(0);
  libraw_processed_image_t *image = NULL;
  raw->params.half_size = 0; /* dcraw -h */
  raw->params.use_camera_wb = 0;
  raw->params.use_auto_wb = 0;
  raw->params.med_passes = 0;//img->raw_params.med_passes;
  raw->params.no_auto_bright = 1;
  // raw->params.filtering_mode |= LIBRAW_FILTERING_NOBLACKS;
  // raw->params.document_mode = 2; // no color scaling, no black, no max, no wb..?
  raw->params.document_mode = 2; // color scaling (clip,wb,max) and black point, but no demosaic
  raw->params.output_color = 0;
  raw->params.output_bps = 16;
  raw->params.user_flip = -1; // -1 means: use orientation from raw
  raw->params.gamm[0] = 1.0;
  raw->params.gamm[1] = 1.0;
  // raw->params.user_qual = img->raw_params.demosaic_method; // 3: AHD, 2: PPG, 1: VNG
  raw->params.user_qual = 0;
  // raw->params.four_color_rgb = img->raw_params.four_color_rgb;
  raw->params.four_color_rgb = 0;
  raw->params.use_camera_matrix = 0;
  raw->params.green_matching = 0;
  raw->params.highlight = 1;
  raw->params.threshold = 0;
  // raw->params.auto_bright_thr = img->raw_auto_bright_threshold;

  // raw->params.amaze_ca_refine = 0;
  raw->params.fbdd_noiserd    = 0;

  ret = libraw_open_file(raw, filename);
  HANDLE_ERRORS(ret, 0);
  raw->params.user_qual = 0;
  raw->params.half_size = 0;

  ret = libraw_unpack(raw);
  img->raw_black_level = raw->color.black;
  img->raw_white_point = raw->color.maximum;
  HANDLE_ERRORS(ret, 1);
  ret = libraw_dcraw_process(raw);
  // ret = libraw_dcraw_document_mode_processing(raw);
  HANDLE_ERRORS(ret, 1);
  image = libraw_dcraw_make_mem_image(raw, &ret);
  HANDLE_ERRORS(ret, 1);

  // fallback for broken exif read in case of phase one H25
  if(!strncmp(img->exif_maker, "Phase One", 9))
    img->orientation = raw->sizes.flip;
  // filters seem only ever to take a useful value after unpack/process
  img->filters = raw->idata.filters;
  img->bpp = img->filters ? sizeof(uint16_t) : 4*sizeof(float);
  img->width  = (img->orientation & 4) ? raw->sizes.height : raw->sizes.width;
  img->height = (img->orientation & 4) ? raw->sizes.width  : raw->sizes.height;
#if 0 // disabled libraw exif data. it's inconsistent with exiv2, we don't want that.
  img->exif_iso = raw->other.iso_speed;
  img->exif_exposure = raw->other.shutter;
  img->exif_aperture = raw->other.aperture;
  img->exif_focal_length = raw->other.focal_len;
  g_strlcpy(img->exif_maker, raw->idata.make, sizeof(img->exif_maker));
  img->exif_maker[sizeof(img->exif_maker) - 1] = 0x0;
  g_strlcpy(img->exif_model, raw->idata.model, sizeof(img->exif_model));
  img->exif_model[sizeof(img->exif_model) - 1] = 0x0;
  dt_gettime_t(img->exif_datetime_taken, raw->other.timestamp);
#endif

  void *buf = dt_mipmap_cache_alloc(img, DT_MIPMAP_FULL, a);
  if(!buf)
  {
    libraw_recycle(raw);
    libraw_close(raw);
    free(image);
    return DT_IMAGEIO_CACHE_FULL;
  }
  if(img->filters)
  {
#ifdef _OPENMP
    #pragma omp parallel for schedule(static) default(none) shared(img, image, raw, buf)
#endif
    for(size_t k=0; k<(size_t)img->width*img->height; k++)
      ((uint16_t *)buf)[k] = CLAMPS((((uint16_t *)image->data)[k] - raw->color.black)*65535.0f/(float)(raw->color.maximum - raw->color.black), 0, 0xffff);
  }
  // clean up raw stuff.
  libraw_recycle(raw);
  libraw_close(raw);
  free(image);
  raw = NULL;
  image = NULL;

  if(img->filters)
  {
    img->flags &= ~DT_IMAGE_LDR;
    img->flags &= ~DT_IMAGE_HDR;
    img->flags |= DT_IMAGE_RAW;
  }
  else
  {
    // ldr dng. it exists :(
    img->flags &= ~DT_IMAGE_RAW;
    img->flags &= ~DT_IMAGE_HDR;
    img->flags |= DT_IMAGE_LDR;
  }
  return DT_IMAGEIO_OK;
}

/* magic data: exclusion,offset,length, xx, yy, ...
    just add magic bytes to match to this struct
    to extend mathc on ldr formats.
*/
static const uint8_t _imageio_ldr_magic[] =
{
  /* jpeg magics */
  0x00, 0x00, 0x02, 0xff, 0xd8,                         // SOI marker

#ifdef HAVE_OPENJPEG
  /* jpeg 2000, jp2 format */
  0x00, 0x00, 0x0c, 0x0, 0x0, 0x0, 0x0C, 0x6A, 0x50, 0x20, 0x20, 0x0D, 0x0A, 0x87, 0x0A,

  /* jpeg 2000, j2k format */
  0x00, 0x00, 0x05, 0xFF, 0x4F, 0xFF, 0x51, 0x00,
#endif

  /* png image */
  0x00, 0x01, 0x03, 0x50, 0x4E, 0x47,                   // ASCII 'PNG'

  /* canon CR2 */
  0x01, 0x00, 0x0a, 0x49, 0x49, 0x2a, 0x00, 0x10, 0x00, 0x00, 0x00, 0x43, 0x52,  // Canon CR2 is like TIFF with additional magic number. must come before tiff as an exclusion

  /* tiff image, intel */
  0x00, 0x00, 0x04, 0x4d, 0x4d, 0x00, 0x2a,

  /* tiff image, motorola */
  0x00, 0x00, 0x04, 0x49, 0x49, 0x2a, 0x00
};

gboolean dt_imageio_is_ldr(const char *filename)
{
  size_t offset=0;
  uint8_t block[16]= {0};
  FILE *fin = fopen(filename,"rb");
  if (fin)
  {
    /* read block from file */
    size_t s = fread(block,16,1,fin);
    fclose(fin);

    /* compare magic's */
    while (s)
    {
      if (memcmp(_imageio_ldr_magic+offset+3, block + _imageio_ldr_magic[offset+1], _imageio_ldr_magic[offset+2]) == 0)
      {
        if(_imageio_ldr_magic[offset] == 0x01)
          return FALSE;
        else
          return TRUE;
      }
      offset += 3 + (_imageio_ldr_magic+offset)[2];

      /* check if finished */
      if(offset >= sizeof(_imageio_ldr_magic))
        break;
    }
  }
  return FALSE;
}

int dt_imageio_is_hdr(const char *filename)
{
  const char *c = filename + strlen(filename);
  while(c > filename && *c != '.') c--;
  if(*c == '.')
    if(!strcasecmp(c, ".pfm") || !strcasecmp(c, ".hdr")
#ifdef HAVE_OPENEXR
      || !strcasecmp(c, ".exr")
#endif
    ) return 1;
  return 0;
}

// transparent read method to load ldr image to dt_raw_image_t with exif and so on.
dt_imageio_retval_t
dt_imageio_open_ldr(
  dt_image_t *img,
  const char *filename,
  dt_mipmap_cache_allocator_t a)
{
  dt_imageio_retval_t ret;
  ret = dt_imageio_open_tiff(img, filename, a);
  if(ret == DT_IMAGEIO_OK || ret == DT_IMAGEIO_CACHE_FULL)
  {
    img->filters = 0;
    img->flags &= ~DT_IMAGE_RAW;
    img->flags &= ~DT_IMAGE_HDR;
    img->flags |= DT_IMAGE_LDR;
    return ret;
  }

  ret = dt_imageio_open_png(img, filename, a);
  if(ret == DT_IMAGEIO_OK || ret == DT_IMAGEIO_CACHE_FULL)
  {
    img->filters = 0;
    img->flags &= ~DT_IMAGE_RAW;
    img->flags &= ~DT_IMAGE_HDR;
    img->flags |= DT_IMAGE_LDR;
    return ret;
  }

#ifdef HAVE_OPENJPEG
  ret = dt_imageio_open_j2k(img, filename, a);
  if(ret == DT_IMAGEIO_OK || ret == DT_IMAGEIO_CACHE_FULL)
  {
    img->filters = 0;
    img->flags &= ~DT_IMAGE_RAW;
    img->flags &= ~DT_IMAGE_HDR;
    img->flags |= DT_IMAGE_LDR;
    return ret;
  }
#endif

  ret = dt_imageio_open_jpeg(img, filename, a);
  if(ret == DT_IMAGEIO_OK || ret == DT_IMAGEIO_CACHE_FULL)
  {
    img->filters = 0;
    img->flags &= ~DT_IMAGE_RAW;
    img->flags &= ~DT_IMAGE_HDR;
    img->flags |= DT_IMAGE_LDR;
    return ret;
  }

  return DT_IMAGEIO_FILE_CORRUPTED;
}

void dt_imageio_to_fractional(float in, uint32_t *num, uint32_t *den)
{
  if(!(in >= 0))
  {
    *num = *den = 0;
    return;
  }
  *den = 1;
  *num = (int)(in**den + .5f);
  while(fabsf(*num/(float)*den - in) > 0.001f)
  {
    *den *= 10;
    *num = (int)(in**den + .5f);
  }
}

int dt_imageio_export(
  const uint32_t              imgid,
  const char                 *filename,
  dt_imageio_module_format_t *format,
  dt_imageio_module_data_t   *format_params,
  const gboolean              high_quality,
  const gboolean              copy_metadata,
  dt_imageio_module_storage_t *storage,
  dt_imageio_module_data_t   *storage_params)
{
  if (strcmp(format->mime(format_params),"x-copy")==0)
    /* This is a just a copy, skip process and just export */
    return format->write_image(format_params, filename, NULL, NULL, 0, imgid);
  else
    return dt_imageio_export_with_flags(imgid, filename, format, format_params,
                                        0, 0, high_quality, 0, NULL,copy_metadata,storage,storage_params);
}

// internal function: to avoid exif blob reading + 8-bit byteorder flag + high-quality override
int dt_imageio_export_with_flags(
  const uint32_t              imgid,
  const char                 *filename,
  dt_imageio_module_format_t *format,
  dt_imageio_module_data_t   *format_params,
  const int32_t               ignore_exif,
  const int32_t               display_byteorder,
  const gboolean              high_quality,
  const int32_t               thumbnail_export,
  const char                 *filter,
  const gboolean              copy_metadata,
  dt_imageio_module_storage_t *storage,
  dt_imageio_module_data_t   *storage_params)
{
  dt_develop_t dev;
  dt_dev_init(&dev, 0);
  dt_mipmap_buffer_t buf;
  if(thumbnail_export && dt_conf_get_bool("plugins/lighttable/low_quality_thumbnails"))
    dt_mipmap_cache_read_get(darktable.mipmap_cache, &buf, imgid, DT_MIPMAP_F, DT_MIPMAP_BLOCKING);
  else
    dt_mipmap_cache_read_get(darktable.mipmap_cache, &buf, imgid, DT_MIPMAP_FULL, DT_MIPMAP_BLOCKING);
  dt_dev_load_image(&dev, imgid);
  const dt_image_t *img = &dev.image_storage;
  const int wd = img->width;
  const int ht = img->height;

  int res = 0;

  dt_times_t start;
  dt_get_times(&start);
  dt_dev_pixelpipe_t pipe;
  res = thumbnail_export ? dt_dev_pixelpipe_init_thumbnail(&pipe, wd, ht) : dt_dev_pixelpipe_init_export(&pipe, wd, ht, format->levels(format_params));
  if(!res)
  {
    dt_control_log(_("failed to allocate memory for %s, please lower the threads used for export or buy more memory."), thumbnail_export ? C_("noun", "thumbnail export") : C_("noun", "export"));
    dt_dev_cleanup(&dev);
    dt_mipmap_cache_read_release(darktable.mipmap_cache, &buf);
    return 1;
  }

  if(!buf.buf)
  {
    dt_control_log(_("image `%s' is not available!"), img->filename);
    dt_mipmap_cache_read_release(darktable.mipmap_cache, &buf);
    dt_dev_cleanup(&dev);
    return 1;
  }

  //  If a style is to be applied during export, add the iop params into the history
  if (!thumbnail_export && format_params->style[0] != '\0')
  {
    GList *stls;

    GList *modules = dev.iop;
    dt_iop_module_t *m = NULL;

    if ((stls=dt_styles_get_item_list(format_params->style, TRUE, -1)) == 0)
    {
      dt_control_log(_("cannot find the style '%s' to apply during export."), format_params->style);
      dt_dev_cleanup(&dev);
      dt_mipmap_cache_read_release(darktable.mipmap_cache, &buf);
      return 1;
    }

    //  Add each params
    while (stls)
    {
      dt_style_item_t *s = (dt_style_item_t *) stls->data;

      modules = dev.iop;
      while (modules)
      {
        m = (dt_iop_module_t *)modules->data;

        //  since the name in the style is returned with a possible multi-name, just check the start of the name
        if (strncmp(m->op, s->name, strlen(m->op)) == 0)
        {
          dt_dev_history_item_t *h = malloc(sizeof(dt_dev_history_item_t));

          h->params = s->params;
          h->blend_params = s->blendop_params;
          h->enabled = s->enabled;
          h->module = m;
          h->multi_priority = 1;
          g_strlcpy(h->multi_name, "", sizeof(h->multi_name));

          dev.history_end++;
          dev.history = g_list_append(dev.history, h);
          break;
        }
        modules = g_list_next(modules);
      }
      stls = g_list_next(stls);
    }
  }

  dt_dev_pixelpipe_set_input(&pipe, &dev, (float *)buf.buf, buf.width, buf.height, 1.0);
  dt_dev_pixelpipe_create_nodes(&pipe, &dev);
  dt_dev_pixelpipe_synch_all(&pipe, &dev);
  dt_dev_pixelpipe_get_dimensions(&pipe, &dev, pipe.iwidth, pipe.iheight, &pipe.processed_width, &pipe.processed_height);
  if(filter)
  {
    if(!strncmp(filter, "pre:", 4))
      dt_dev_pixelpipe_disable_after(&pipe, filter+4);
    if(!strncmp(filter, "post:", 5))
      dt_dev_pixelpipe_disable_before(&pipe, filter+5);
  }
  dt_show_times(&start, "[export] creating pixelpipe", NULL);

  // find output color profile for this image:
  int sRGB = 1;
  gchar *overprofile = dt_conf_get_string("plugins/lighttable/export/iccprofile");
  if(overprofile && !strcmp(overprofile, "sRGB"))
  {
    sRGB = 1;
  }
  else if(!overprofile || !strcmp(overprofile, "image"))
  {
    GList *modules = dev.iop;
    dt_iop_module_t *colorout = NULL;
    while (modules)
    {
      colorout = (dt_iop_module_t *)modules->data;
      if(colorout->get_p && strcmp(colorout->op, "colorout") == 0)
      {
        const char *iccprofile = colorout->get_p(colorout->params, "iccprofile");
        if(!strcmp(iccprofile, "sRGB")) sRGB = 1;
        else sRGB = 0;
      }
      modules = g_list_next(modules);
    }
  }
  else
  {
    sRGB = 0;
  }
  g_free(overprofile);

  // get only once at the beginning, in case the user changes it on the way:
  const gboolean high_quality_processing = ((format_params->max_width  == 0 || format_params->max_width  >= pipe.processed_width ) &&
      (format_params->max_height == 0 || format_params->max_height >= pipe.processed_height)) ? FALSE :
      high_quality;
  const int width  = high_quality_processing ? 0 : format_params->max_width;
  const int height = high_quality_processing ? 0 : format_params->max_height;
  const double scalex = width  > 0 ? fminf(width /(double)pipe.processed_width,  1.0) : 1.0;
  const double scaley = height > 0 ? fminf(height/(double)pipe.processed_height, 1.0) : 1.0;
  const double scale = fminf(scalex, scaley);
  int processed_width  = scale*pipe.processed_width  + .5f;
  int processed_height = scale*pipe.processed_height + .5f;
  const int bpp = format->bpp(format_params);

  // downsampling done last, if high quality processing was requested:
  uint8_t *outbuf = pipe.backbuf;
  uint8_t *moutbuf = NULL; // keep track of alloc'ed memory
  dt_get_times(&start);
  if(high_quality_processing)
  {
    dt_dev_pixelpipe_process_no_gamma(&pipe, &dev, 0, 0, processed_width, processed_height, scale);
    const double scalex = format_params->max_width  > 0 ? fminf(format_params->max_width /(double)pipe.processed_width,  1.0) : 1.0;
    const double scaley = format_params->max_height > 0 ? fminf(format_params->max_height/(double)pipe.processed_height, 1.0) : 1.0;
    const double scale = fminf(scalex, scaley);
    processed_width  = scale*pipe.processed_width  + .5f;
    processed_height = scale*pipe.processed_height + .5f;
    moutbuf = (uint8_t *)dt_alloc_align(64, (size_t)sizeof(float)*processed_width*processed_height*4);
    outbuf = moutbuf;
    // now downscale into the new buffer:
    dt_iop_roi_t roi_in, roi_out;
    roi_in.x = roi_in.y = roi_out.x = roi_out.y = 0;
    roi_in.scale = 1.0;
    roi_out.scale = scale;
    roi_in.width = pipe.processed_width;
    roi_in.height = pipe.processed_height;
    roi_out.width = processed_width;
    roi_out.height = processed_height;
    dt_iop_clip_and_zoom((float *)outbuf, (float *)pipe.backbuf, &roi_out, &roi_in, processed_width, pipe.processed_width);
  }
  else
  {
    // do the processing (8-bit with special treatment, to make sure we can use openmp further down):
    if(bpp == 8)
      dt_dev_pixelpipe_process(&pipe, &dev, 0, 0, processed_width, processed_height, scale);
    else
      dt_dev_pixelpipe_process_no_gamma(&pipe, &dev, 0, 0, processed_width, processed_height, scale);
    outbuf = pipe.backbuf;
  }
  dt_show_times(&start, thumbnail_export ? "[dev_process_thumbnail] pixel pipeline processing" : "[dev_process_export] pixel pipeline processing", NULL);

  // downconversion to low-precision formats:
  if(bpp == 8)
  {
    if(display_byteorder)
    {
      if(high_quality_processing)
      {
        const float *const inbuf = (float *)outbuf;
        for(size_t k=0; k<(size_t)processed_width*processed_height; k++)
        {
          // convert in place, this is unfortunately very serial..
          const uint8_t r = CLAMP(inbuf[4*k+2]*0xff, 0, 0xff);
          const uint8_t g = CLAMP(inbuf[4*k+1]*0xff, 0, 0xff);
          const uint8_t b = CLAMP(inbuf[4*k+0]*0xff, 0, 0xff);
          outbuf[4*k+0] = r;
          outbuf[4*k+1] = g;
          outbuf[4*k+2] = b;
        }
      }
      // else processing output was 8-bit already, and no need to swap order
    }
    else // need to flip 
    {
      // ldr output: char
      if(high_quality_processing)
      {
        const float *const inbuf = (float *)outbuf;
        for(size_t k=0; k<(size_t)processed_width*processed_height; k++)
        {
          // convert in place, this is unfortunately very serial..
          const uint8_t r = CLAMP(inbuf[4*k+0]*0xff, 0, 0xff);
          const uint8_t g = CLAMP(inbuf[4*k+1]*0xff, 0, 0xff);
          const uint8_t b = CLAMP(inbuf[4*k+2]*0xff, 0, 0xff);
          outbuf[4*k+0] = r;
          outbuf[4*k+1] = g;
          outbuf[4*k+2] = b;
        }
      }
      else
      { // !display_byteorder, need to swap:
        uint8_t *const buf8 = pipe.backbuf;
#ifdef _OPENMP
#pragma omp parallel for default(none) shared(processed_width, processed_height) schedule(static)
#endif
        // just flip byte order
        for(size_t k=0; k<(size_t)processed_width*processed_height; k++)
        {
          uint8_t tmp = buf8[4*k+0];
          buf8[4*k+0] = buf8[4*k+2];
          buf8[4*k+2] = tmp;
        }
      }
    }
  }
  else if(bpp == 16)
  {
    // uint16_t per color channel
    float    *buff  = (float *)   outbuf;
    uint16_t *buf16 = (uint16_t *)outbuf;
    for(int y=0; y<processed_height; y++) for(int x=0; x<processed_width ; x++)
      {
        // convert in place
        const size_t k = (size_t)processed_width*y + x;
        for(int i=0; i<3; i++) buf16[4*k+i] = CLAMP(buff[4*k+i]*0x10000, 0, 0xffff);
      }
  }
  // else output float, no further harm done to the pixels :)

  format_params->width  = processed_width;
  format_params->height = processed_height;

  if(!ignore_exif)
  {
    int length;
    uint8_t exif_profile[65535]; // C++ alloc'ed buffer is uncool, so we waste some bits here.
    char pathname[PATH_MAX];
    gboolean from_cache = TRUE;
    dt_image_full_path(imgid, pathname, sizeof(pathname), &from_cache);
    // last param is dng mode, it's false here
    length = dt_exif_read_blob(exif_profile, pathname, imgid, sRGB, processed_width, processed_height, 0);

    res = format->write_image (format_params, filename, outbuf, exif_profile, length, imgid);
  }
  else
  {
    res = format->write_image (format_params, filename, outbuf, NULL, 0, imgid);
  }

  dt_dev_pixelpipe_cleanup(&pipe);
  dt_dev_cleanup(&dev);
  dt_mipmap_cache_read_release(darktable.mipmap_cache, &buf);
  dt_free_align(moutbuf);
  /* now write xmp into that container, if possible */
  if(copy_metadata && (format->flags(format_params) & FORMAT_FLAGS_SUPPORT_XMP)) {
    dt_exif_xmp_attach(imgid, filename);
    // no need to cancel the export if this fail
  }


  if(!thumbnail_export && strcmp(format->mime(format_params), "memory"))
  {
    dt_control_signal_raise(darktable.signals,DT_SIGNAL_IMAGE_EXPORT_TMPFILE,imgid,filename,format,format_params,storage,storage_params);
  }
  return res;
}


// =================================================
//   combined reading
// =================================================

dt_imageio_retval_t
dt_imageio_open(
  dt_image_t  *img,               // non-const * means you hold a write lock!
  const char  *filename,          // full path
  dt_mipmap_cache_allocator_t a)  // allocate via dt_mipmap_cache_alloc
{
  /* first of all, check if file exists, don't bother to test loading if not exists */
  if(!g_file_test(filename, G_FILE_TEST_IS_REGULAR))
    return !DT_IMAGEIO_OK;

  dt_imageio_retval_t ret = DT_IMAGEIO_FILE_CORRUPTED;

  /* check if file is ldr using magic's */
  if (dt_imageio_is_ldr(filename))
    ret = dt_imageio_open_ldr(img, filename, a);

  /* silly check using file extensions: */
  if(ret != DT_IMAGEIO_OK && ret != DT_IMAGEIO_CACHE_FULL && dt_imageio_is_hdr(filename))
    ret = dt_imageio_open_hdr(img, filename, a);

#ifdef HAVE_RAWSPEED
  if(ret != DT_IMAGEIO_OK && ret != DT_IMAGEIO_CACHE_FULL)
    ret = dt_imageio_open_rawspeed(img, filename, a);
#endif

  if(ret != DT_IMAGEIO_OK && ret != DT_IMAGEIO_CACHE_FULL)
    ret = dt_imageio_open_raw(img, filename, a);

#ifdef HAVE_GRAPHICSMAGICK
  if(ret != DT_IMAGEIO_OK && ret != DT_IMAGEIO_CACHE_FULL)
    ret = dt_imageio_open_gm(img, filename, a);
#else
  if(ret != DT_IMAGEIO_OK && ret != DT_IMAGEIO_CACHE_FULL)
    ret = dt_imageio_open_ldr(img, filename, a);
#endif

  return ret;
}

// modelines: These editor modelines have been set for all relevant files by tools/update_modelines.sh
// vim: shiftwidth=2 expandtab tabstop=2 cindent
// kate: tab-indents: off; indent-width 2; replace-tabs on; indent-mode cstyle; remove-trailing-space on;<|MERGE_RESOLUTION|>--- conflicted
+++ resolved
@@ -309,11 +309,7 @@
 static gboolean
 _blacklisted_ext(const gchar *filename)
 {
-<<<<<<< HEAD
-  const char *extensions_blacklist[] = { "dng", "cr2", "nef", "nrw", "orf", "rw2", "pef", "srw", "arw", "raf", NULL };
-=======
-  const char *extensions_blacklist[] = { "dng", "cr2", "nef", "nrw", "orf", "rw2", "pef", "srw", "arw", "mrw", NULL };
->>>>>>> 224ffbf6
+  const char *extensions_blacklist[] = { "dng", "cr2", "nef", "nrw", "orf", "rw2", "pef", "srw", "arw", "raf", "mrw", NULL };
   gboolean supported = TRUE;
   char *ext = g_strrstr(filename, ".");
   if(!ext) return FALSE;
