/*
    This file is part of darktable,
    copyright (c) 2009--2010 johannes hanika.
    copyright (c) 2011 henrik andersson.

    darktable is free software: you can redistribute it and/or modify
    it under the terms of the GNU General Public License as published by
    the Free Software Foundation, either version 3 of the License, or
    (at your option) any later version.

    darktable is distributed in the hope that it will be useful,
    but WITHOUT ANY WARRANTY; without even the implied warranty of
    MERCHANTABILITY or FITNESS FOR A PARTICULAR PURPOSE.  See the
    GNU General Public License for more details.

    You should have received a copy of the GNU General Public License
    along with darktable.  If not, see <http://www.gnu.org/licenses/>.
*/
#include "common/darktable.h"
#include "control/control.h"
#include "control/jobs/control_jobs.h"
#include "gui/accelerators.h"
#include "gui/gtk.h"
#include "dtgtk/button.h"
#include "dtgtk/paint.h"
#include "libs/lib.h"
#include "control/jobs.h"
#include <stdlib.h>
#include <gtk/gtk.h>
#include <gdk/gdkkeysyms.h>

DT_MODULE(1)

typedef struct dt_lib_image_t
{
  GtkWidget
<<<<<<< HEAD
      *rotate_cw_button, *rotate_ccw_button, *remove_button,
      *delete_button, *create_hdr_button, *duplicate_button, *reset_button,
      *move_button, *copy_button;
=======
    *rotate_cw_button, *rotate_ccw_button, *remove_button,
    *delete_button, *create_hdr_button, *duplicate_button, *reset_button;
>>>>>>> 4c8f0952
}
dt_lib_image_t;

const char*
name ()
{
  return _("selected image[s]");
}

uint32_t views()
{
  return DT_VIEW_LIGHTTABLE;
}

uint32_t container()
{
  return DT_UI_CONTAINER_PANEL_RIGHT_CENTER;
}

static void
button_clicked(GtkWidget *widget, gpointer user_data)
{
  long int i = (long int)user_data;
  if     (i == 0) dt_control_remove_images();
  else if(i == 1) dt_control_delete_images();
  // else if(i == 2) dt_control_write_sidecar_files();
  else if(i == 3) dt_control_duplicate_images();
  else if(i == 4) dt_control_flip_images(0);
  else if(i == 5) dt_control_flip_images(1);
  else if(i == 6) dt_control_flip_images(2);
  else if(i == 7) dt_control_merge_hdr();
<<<<<<< HEAD
  else if(i == 8) dt_control_move_images();
  else if(i == 9) dt_control_copy_images();
=======

>>>>>>> 4c8f0952
  dt_control_queue_redraw_center();
}

int
position ()
{
  return 700;
}

void
gui_init (dt_lib_module_t *self)
{
  dt_lib_image_t *d = (dt_lib_image_t *)malloc(sizeof(dt_lib_image_t));
  self->data = (void *)d;
  self->widget = gtk_vbox_new(TRUE, 5);
  GtkBox *hbox;
  GtkWidget *button;
  hbox = GTK_BOX(gtk_hbox_new(TRUE, 5));

  button = gtk_button_new_with_label(_("remove"));
  d->remove_button = button;
  g_object_set(G_OBJECT(button), "tooltip-text", _("remove from the collection"), (char *)NULL);
  gtk_box_pack_start(hbox, button, TRUE, TRUE, 0);
  g_signal_connect(G_OBJECT(button), "clicked", G_CALLBACK(button_clicked), (gpointer)0);

  button = gtk_button_new_with_label(_("delete"));
  d->delete_button = button;
  g_object_set(G_OBJECT(button), "tooltip-text", _("physically delete from disk"), (char *)NULL);
  gtk_box_pack_start(hbox, button, TRUE, TRUE, 0);
  g_signal_connect(G_OBJECT(button), "clicked", G_CALLBACK(button_clicked), (gpointer)1);

  gtk_box_pack_start(GTK_BOX(self->widget), GTK_WIDGET(hbox), TRUE, TRUE, 0);
  hbox = GTK_BOX(gtk_hbox_new(TRUE, 5));

  button = gtk_button_new_with_label(_("move"));
  d->move_button = button;
  g_object_set(G_OBJECT(button), "tooltip-text", _("move to other folder"), (char *)NULL);
  gtk_box_pack_start(hbox, button, TRUE, TRUE, 0);
  g_signal_connect(G_OBJECT(button), "clicked", G_CALLBACK(button_clicked), (gpointer)8);

  button = gtk_button_new_with_label(_("copy"));
  d->copy_button = button;
  g_object_set(G_OBJECT(button), "tooltip-text", _("copy to other folder"), (char *)NULL);
  gtk_box_pack_start(hbox, button, TRUE, TRUE, 0);
  g_signal_connect(G_OBJECT(button), "clicked", G_CALLBACK(button_clicked), (gpointer)9);


  gtk_box_pack_start(GTK_BOX(self->widget), GTK_WIDGET(hbox), TRUE, TRUE, 0);
  hbox = GTK_BOX(gtk_hbox_new(TRUE, 5));

  button = gtk_button_new_with_label(_("create hdr"));
  d->create_hdr_button = button;
  gtk_box_pack_start(hbox, button, TRUE, TRUE, 0);
  g_signal_connect(G_OBJECT(button), "clicked", G_CALLBACK(button_clicked), (gpointer)7);
  g_object_set(G_OBJECT(button), "tooltip-text", _("create a high dynamic range image from selected shots"), (char *)NULL);

  button = gtk_button_new_with_label(_("duplicate"));
  d->duplicate_button = button;
  g_object_set(G_OBJECT(button), "tooltip-text", _("add a duplicate to the collection, including its history stack"), (char *)NULL);
  gtk_box_pack_start(hbox, button, TRUE, TRUE, 0);
  g_signal_connect(G_OBJECT(button), "clicked", G_CALLBACK(button_clicked), (gpointer)3);

  gtk_box_pack_start(GTK_BOX(self->widget), GTK_WIDGET(hbox), TRUE, TRUE, 0);
  hbox = GTK_BOX(gtk_hbox_new(TRUE, 5));

  GtkBox *hbox2 = GTK_BOX(gtk_hbox_new(TRUE, 5));
  button = dtgtk_button_new(dtgtk_cairo_paint_refresh, 0);
  d->rotate_ccw_button = button;
  g_object_set(G_OBJECT(button), "tooltip-text", _("rotate selected images 90 degrees ccw"), (char *)NULL);
  gtk_box_pack_start(hbox2, button, TRUE, TRUE, 0);
  g_signal_connect(G_OBJECT(button), "clicked", G_CALLBACK(button_clicked), (gpointer)4);

  button = dtgtk_button_new(dtgtk_cairo_paint_refresh, 1);
  d->rotate_cw_button = button;
  g_object_set(G_OBJECT(button), "tooltip-text", _("rotate selected images 90 degrees cw"), (char *)NULL);
  gtk_box_pack_start(hbox2, button, TRUE, TRUE, 0);
  g_signal_connect(G_OBJECT(button), "clicked", G_CALLBACK(button_clicked), (gpointer)5);
  gtk_box_pack_start(hbox, GTK_WIDGET(hbox2), TRUE, TRUE, 0);

  button = gtk_button_new_with_label(_("reset rotation"));
  d->reset_button = button;
  g_object_set(G_OBJECT(button), "tooltip-text", _("reset rotation to exif data"), (char *)NULL);
  gtk_box_pack_start(hbox, button, TRUE, TRUE, 0);
  g_signal_connect(G_OBJECT(button), "clicked", G_CALLBACK(button_clicked), (gpointer)6);

  gtk_box_pack_start(GTK_BOX(self->widget), GTK_WIDGET(hbox), TRUE, TRUE, 0);

}

void
gui_cleanup (dt_lib_module_t *self)
{
  // free(self->data);
  // self->data = NULL;
}

void init_key_accels(dt_lib_module_t *self)
{
  dt_accel_register_lib(self, NC_("accel", "remove from collection"),
                        GDK_Delete, 0);
  dt_accel_register_lib(self, NC_("accel", "delete from disk"), 0, 0);
  dt_accel_register_lib(self,
                        NC_("accel", "rotate selected images 90 degrees cw"),
                        0, 0);
  dt_accel_register_lib(self,
                        NC_("accel", "rotate selected images 90 degrees ccw"),
                        0, 0);
  dt_accel_register_lib(self, NC_("accel", "create hdr"), 0, 0);
  dt_accel_register_lib(self, NC_("accel", "duplicate"), 0, 0);
  dt_accel_register_lib(self, NC_("accel", "reset rotation"), 0, 0);
}

void connect_key_accels(dt_lib_module_t *self)
{
  dt_lib_image_t *d = (dt_lib_image_t*)self->data;

  dt_accel_connect_button_lib(self, "remove from collection", d->remove_button);
  dt_accel_connect_button_lib(self, "delete from disk", d->delete_button);
  dt_accel_connect_button_lib(self, "rotate selected images 90 degrees cw",
                              d->rotate_cw_button);
  dt_accel_connect_button_lib(self, "rotate selected images 90 degrees ccw",
                              d->rotate_ccw_button);
  dt_accel_connect_button_lib(self, "create hdr", d->create_hdr_button);
  dt_accel_connect_button_lib(self, "duplicate", d->duplicate_button);
  dt_accel_connect_button_lib(self, "reset rotation", d->reset_button);
}
// modelines: These editor modelines have been set for all relevant files by tools/update_modelines.sh
// vim: shiftwidth=2 expandtab tabstop=2 cindent
// kate: tab-indents: off; indent-width 2; replace-tabs on; indent-mode cstyle; remove-trailing-space on;<|MERGE_RESOLUTION|>--- conflicted
+++ resolved
@@ -34,14 +34,9 @@
 typedef struct dt_lib_image_t
 {
   GtkWidget
-<<<<<<< HEAD
       *rotate_cw_button, *rotate_ccw_button, *remove_button,
       *delete_button, *create_hdr_button, *duplicate_button, *reset_button,
       *move_button, *copy_button;
-=======
-    *rotate_cw_button, *rotate_ccw_button, *remove_button,
-    *delete_button, *create_hdr_button, *duplicate_button, *reset_button;
->>>>>>> 4c8f0952
 }
 dt_lib_image_t;
 
@@ -73,12 +68,8 @@
   else if(i == 5) dt_control_flip_images(1);
   else if(i == 6) dt_control_flip_images(2);
   else if(i == 7) dt_control_merge_hdr();
-<<<<<<< HEAD
   else if(i == 8) dt_control_move_images();
   else if(i == 9) dt_control_copy_images();
-=======
-
->>>>>>> 4c8f0952
   dt_control_queue_redraw_center();
 }
 
