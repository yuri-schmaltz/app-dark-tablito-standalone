--- conflicted
+++ resolved
@@ -80,17 +80,12 @@
 static void _lib_history_create_style_button_clicked_callback(GtkWidget *widget,
                                                               gpointer user_data);
 /* signal callback for history change */
-<<<<<<< HEAD
+
 static void _lib_history_will_change_callback(gpointer instance,
-                                              gpointer user_data);
+                                              dt_lib_module_t *self);
 
 static void _lib_history_change_callback(gpointer instance,
-                                         gpointer user_data);
-=======
-static void _lib_history_will_change_callback(gpointer instance, dt_lib_module_t *self);
-
-static void _lib_history_change_callback(gpointer instance, dt_lib_module_t *self);
->>>>>>> e84c5868
+                                         dt_lib_module_t *self);
 
 static void _lib_history_module_remove_callback(gpointer instance,
                                                 dt_iop_module_t *module,
