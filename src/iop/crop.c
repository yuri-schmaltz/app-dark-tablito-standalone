--- conflicted
+++ resolved
@@ -1585,11 +1585,7 @@
       dt_control_change_cursor(GDK_BOTTOM_LEFT_CORNER);
     else if(grab == GRAB_NONE)
     {
-<<<<<<< HEAD
-      dt_control_hinter_message(darktable.control, "");
-=======
-      dt_control_hinter_message(darktable.control, _("<b>commit</b>: double-click"));
->>>>>>> 955047d5
+      dt_control_hinter_message(darktable.control, _(""));
       dt_control_change_cursor(GDK_LEFT_PTR);
     }
     if(grab != GRAB_NONE)
@@ -1600,12 +1596,7 @@
   {
     dt_control_change_cursor(GDK_FLEUR);
     g->cropping = 0;
-<<<<<<< HEAD
     dt_control_hinter_message(darktable.control, _("<b>move</b>: drag, <b>move vertically</b>: shift+drag, <b>move horizontally</b>: ctrl+drag"));
-=======
-    dt_control_hinter_message(darktable.control, _("<b>move</b>: drag, <b>move vertically</b>: shift+drag, <b>move horizontally</b>: ctrl+drag\n"
-                                                   "<b>commit</b>: double-click"));
->>>>>>> 955047d5
     dt_control_queue_redraw_center();
   }
   return 0;
